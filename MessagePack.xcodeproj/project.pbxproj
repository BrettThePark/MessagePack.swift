// !$*UTF8*$!
{
	archiveVersion = 1;
	classes = {
	};
	objectVersion = 46;
	objects = {

/* Begin PBXBuildFile section */
<<<<<<< HEAD
		C8A40E6625A9539700C439F0 /* Subdata.swift in Sources */ = {isa = PBXBuildFile; fileRef = C8A40E6525A9539700C439F0 /* Subdata.swift */; };
		OBJ_43 /* ConvenienceInitializers.swift in Sources */ = {isa = PBXBuildFile; fileRef = OBJ_9 /* ConvenienceInitializers.swift */; };
		OBJ_44 /* ConvenienceProperties.swift in Sources */ = {isa = PBXBuildFile; fileRef = OBJ_10 /* ConvenienceProperties.swift */; };
		OBJ_45 /* LiteralConvertibles.swift in Sources */ = {isa = PBXBuildFile; fileRef = OBJ_11 /* LiteralConvertibles.swift */; };
		OBJ_46 /* MessagePack.swift in Sources */ = {isa = PBXBuildFile; fileRef = OBJ_12 /* MessagePack.swift */; };
		OBJ_47 /* Pack.swift in Sources */ = {isa = PBXBuildFile; fileRef = OBJ_13 /* Pack.swift */; };
		OBJ_48 /* Unpack.swift in Sources */ = {isa = PBXBuildFile; fileRef = OBJ_14 /* Unpack.swift */; };
		OBJ_55 /* ArrayTests.swift in Sources */ = {isa = PBXBuildFile; fileRef = OBJ_17 /* ArrayTests.swift */; };
		OBJ_56 /* BinaryTests.swift in Sources */ = {isa = PBXBuildFile; fileRef = OBJ_18 /* BinaryTests.swift */; };
		OBJ_57 /* ConvenienceInitializersTests.swift in Sources */ = {isa = PBXBuildFile; fileRef = OBJ_19 /* ConvenienceInitializersTests.swift */; };
		OBJ_58 /* ConveniencePropertiesTests.swift in Sources */ = {isa = PBXBuildFile; fileRef = OBJ_20 /* ConveniencePropertiesTests.swift */; };
		OBJ_59 /* DescriptionTests.swift in Sources */ = {isa = PBXBuildFile; fileRef = OBJ_21 /* DescriptionTests.swift */; };
		OBJ_60 /* DoubleTests.swift in Sources */ = {isa = PBXBuildFile; fileRef = OBJ_22 /* DoubleTests.swift */; };
		OBJ_61 /* EqualityTests.swift in Sources */ = {isa = PBXBuildFile; fileRef = OBJ_23 /* EqualityTests.swift */; };
		OBJ_62 /* ExampleTests.swift in Sources */ = {isa = PBXBuildFile; fileRef = OBJ_24 /* ExampleTests.swift */; };
		OBJ_63 /* ExtendedTests.swift in Sources */ = {isa = PBXBuildFile; fileRef = OBJ_25 /* ExtendedTests.swift */; };
		OBJ_64 /* FalseTests.swift in Sources */ = {isa = PBXBuildFile; fileRef = OBJ_26 /* FalseTests.swift */; };
		OBJ_65 /* FloatTests.swift in Sources */ = {isa = PBXBuildFile; fileRef = OBJ_27 /* FloatTests.swift */; };
		OBJ_66 /* HashValueTests.swift in Sources */ = {isa = PBXBuildFile; fileRef = OBJ_28 /* HashValueTests.swift */; };
		OBJ_67 /* IntegerTests.swift in Sources */ = {isa = PBXBuildFile; fileRef = OBJ_29 /* IntegerTests.swift */; };
		OBJ_68 /* MapTests.swift in Sources */ = {isa = PBXBuildFile; fileRef = OBJ_30 /* MapTests.swift */; };
		OBJ_69 /* NilTests.swift in Sources */ = {isa = PBXBuildFile; fileRef = OBJ_31 /* NilTests.swift */; };
		OBJ_70 /* StringTests.swift in Sources */ = {isa = PBXBuildFile; fileRef = OBJ_32 /* StringTests.swift */; };
		OBJ_71 /* TrueTests.swift in Sources */ = {isa = PBXBuildFile; fileRef = OBJ_33 /* TrueTests.swift */; };
		OBJ_73 /* MessagePack.framework in Frameworks */ = {isa = PBXBuildFile; fileRef = OBJ_36 /* MessagePack.framework */; };
/* End PBXBuildFile section */

/* Begin PBXContainerItemProxy section */
		C8A40E6225A951F500C439F0 /* PBXContainerItemProxy */ = {
			isa = PBXContainerItemProxy;
			containerPortal = OBJ_1 /* Project object */;
			proxyType = 1;
			remoteGlobalIDString = OBJ_38;
=======
		825321871EFFC9C500914B55 /* MessagePack.framework in Frameworks */ = {isa = PBXBuildFile; fileRef = 8253217D1EFFC9C400914B55 /* MessagePack.framework */; };
		8253219E1EFFCA0D00914B55 /* ConvenienceInitializers.swift in Sources */ = {isa = PBXBuildFile; fileRef = 825321971EFFCA0D00914B55 /* ConvenienceInitializers.swift */; };
		8253219F1EFFCA0D00914B55 /* ConvenienceProperties.swift in Sources */ = {isa = PBXBuildFile; fileRef = 825321981EFFCA0D00914B55 /* ConvenienceProperties.swift */; };
		825321A01EFFCA0D00914B55 /* LiteralConvertibles.swift in Sources */ = {isa = PBXBuildFile; fileRef = 825321991EFFCA0D00914B55 /* LiteralConvertibles.swift */; };
		825321A11EFFCA0D00914B55 /* MessagePack.swift in Sources */ = {isa = PBXBuildFile; fileRef = 8253219A1EFFCA0D00914B55 /* MessagePack.swift */; };
		825321A21EFFCA0D00914B55 /* Pack.swift in Sources */ = {isa = PBXBuildFile; fileRef = 8253219B1EFFCA0D00914B55 /* Pack.swift */; };
		825321A31EFFCA0D00914B55 /* Subdata.swift in Sources */ = {isa = PBXBuildFile; fileRef = 8253219C1EFFCA0D00914B55 /* Subdata.swift */; };
		825321A41EFFCA0D00914B55 /* Unpack.swift in Sources */ = {isa = PBXBuildFile; fileRef = 8253219D1EFFCA0D00914B55 /* Unpack.swift */; };
		825321B71EFFCA1C00914B55 /* ArrayTests.swift in Sources */ = {isa = PBXBuildFile; fileRef = 825321A51EFFCA1C00914B55 /* ArrayTests.swift */; };
		825321B81EFFCA1C00914B55 /* BinaryTests.swift in Sources */ = {isa = PBXBuildFile; fileRef = 825321A61EFFCA1C00914B55 /* BinaryTests.swift */; };
		825321B91EFFCA1C00914B55 /* ConvenienceInitializersTests.swift in Sources */ = {isa = PBXBuildFile; fileRef = 825321A71EFFCA1C00914B55 /* ConvenienceInitializersTests.swift */; };
		825321BA1EFFCA1C00914B55 /* ConveniencePropertiesTests.swift in Sources */ = {isa = PBXBuildFile; fileRef = 825321A81EFFCA1C00914B55 /* ConveniencePropertiesTests.swift */; };
		825321BB1EFFCA1C00914B55 /* DescriptionTests.swift in Sources */ = {isa = PBXBuildFile; fileRef = 825321A91EFFCA1C00914B55 /* DescriptionTests.swift */; };
		825321BC1EFFCA1C00914B55 /* DoubleTests.swift in Sources */ = {isa = PBXBuildFile; fileRef = 825321AA1EFFCA1C00914B55 /* DoubleTests.swift */; };
		825321BD1EFFCA1C00914B55 /* EqualityTests.swift in Sources */ = {isa = PBXBuildFile; fileRef = 825321AB1EFFCA1C00914B55 /* EqualityTests.swift */; };
		825321BE1EFFCA1C00914B55 /* ExampleTests.swift in Sources */ = {isa = PBXBuildFile; fileRef = 825321AC1EFFCA1C00914B55 /* ExampleTests.swift */; };
		825321BF1EFFCA1C00914B55 /* ExtendedTests.swift in Sources */ = {isa = PBXBuildFile; fileRef = 825321AD1EFFCA1C00914B55 /* ExtendedTests.swift */; };
		825321C01EFFCA1C00914B55 /* FalseTests.swift in Sources */ = {isa = PBXBuildFile; fileRef = 825321AE1EFFCA1C00914B55 /* FalseTests.swift */; };
		825321C11EFFCA1C00914B55 /* FloatTests.swift in Sources */ = {isa = PBXBuildFile; fileRef = 825321AF1EFFCA1C00914B55 /* FloatTests.swift */; };
		825321C21EFFCA1C00914B55 /* HashValueTests.swift in Sources */ = {isa = PBXBuildFile; fileRef = 825321B01EFFCA1C00914B55 /* HashValueTests.swift */; };
		825321C31EFFCA1C00914B55 /* IntegerTests.swift in Sources */ = {isa = PBXBuildFile; fileRef = 825321B11EFFCA1C00914B55 /* IntegerTests.swift */; };
		825321C41EFFCA1C00914B55 /* MapTests.swift in Sources */ = {isa = PBXBuildFile; fileRef = 825321B21EFFCA1C00914B55 /* MapTests.swift */; };
		825321C51EFFCA1C00914B55 /* NilTests.swift in Sources */ = {isa = PBXBuildFile; fileRef = 825321B31EFFCA1C00914B55 /* NilTests.swift */; };
		825321C61EFFCA1C00914B55 /* StringTests.swift in Sources */ = {isa = PBXBuildFile; fileRef = 825321B41EFFCA1C00914B55 /* StringTests.swift */; };
		825321C71EFFCA1C00914B55 /* SubdataTests.swift in Sources */ = {isa = PBXBuildFile; fileRef = 825321B51EFFCA1C00914B55 /* SubdataTests.swift */; };
		825321C81EFFCA1C00914B55 /* TrueTests.swift in Sources */ = {isa = PBXBuildFile; fileRef = 825321B61EFFCA1C00914B55 /* TrueTests.swift */; };
		825321CD1EFFCA2B00914B55 /* MessagePack.h in Headers */ = {isa = PBXBuildFile; fileRef = 825321CB1EFFCA2800914B55 /* MessagePack.h */; settings = {ATTRIBUTES = (Public, ); }; };
		825321E91EFFCAFA00914B55 /* MessagePack.framework in Frameworks */ = {isa = PBXBuildFile; fileRef = 825321E01EFFCAF900914B55 /* MessagePack.framework */; };
		825322051EFFCB2B00914B55 /* MessagePack.framework in Frameworks */ = {isa = PBXBuildFile; fileRef = 825321FC1EFFCB2A00914B55 /* MessagePack.framework */; };
		825322131EFFCBC400914B55 /* ArrayTests.swift in Sources */ = {isa = PBXBuildFile; fileRef = 825321A51EFFCA1C00914B55 /* ArrayTests.swift */; };
		825322141EFFCBC400914B55 /* BinaryTests.swift in Sources */ = {isa = PBXBuildFile; fileRef = 825321A61EFFCA1C00914B55 /* BinaryTests.swift */; };
		825322151EFFCBC400914B55 /* ConvenienceInitializersTests.swift in Sources */ = {isa = PBXBuildFile; fileRef = 825321A71EFFCA1C00914B55 /* ConvenienceInitializersTests.swift */; };
		825322161EFFCBC400914B55 /* ConveniencePropertiesTests.swift in Sources */ = {isa = PBXBuildFile; fileRef = 825321A81EFFCA1C00914B55 /* ConveniencePropertiesTests.swift */; };
		825322171EFFCBC400914B55 /* DescriptionTests.swift in Sources */ = {isa = PBXBuildFile; fileRef = 825321A91EFFCA1C00914B55 /* DescriptionTests.swift */; };
		825322181EFFCBC400914B55 /* DoubleTests.swift in Sources */ = {isa = PBXBuildFile; fileRef = 825321AA1EFFCA1C00914B55 /* DoubleTests.swift */; };
		825322191EFFCBC400914B55 /* EqualityTests.swift in Sources */ = {isa = PBXBuildFile; fileRef = 825321AB1EFFCA1C00914B55 /* EqualityTests.swift */; };
		8253221A1EFFCBC400914B55 /* ExampleTests.swift in Sources */ = {isa = PBXBuildFile; fileRef = 825321AC1EFFCA1C00914B55 /* ExampleTests.swift */; };
		8253221B1EFFCBC400914B55 /* ExtendedTests.swift in Sources */ = {isa = PBXBuildFile; fileRef = 825321AD1EFFCA1C00914B55 /* ExtendedTests.swift */; };
		8253221C1EFFCBC400914B55 /* FalseTests.swift in Sources */ = {isa = PBXBuildFile; fileRef = 825321AE1EFFCA1C00914B55 /* FalseTests.swift */; };
		8253221D1EFFCBC400914B55 /* FloatTests.swift in Sources */ = {isa = PBXBuildFile; fileRef = 825321AF1EFFCA1C00914B55 /* FloatTests.swift */; };
		8253221E1EFFCBC400914B55 /* HashValueTests.swift in Sources */ = {isa = PBXBuildFile; fileRef = 825321B01EFFCA1C00914B55 /* HashValueTests.swift */; };
		8253221F1EFFCBC400914B55 /* IntegerTests.swift in Sources */ = {isa = PBXBuildFile; fileRef = 825321B11EFFCA1C00914B55 /* IntegerTests.swift */; };
		825322201EFFCBC400914B55 /* MapTests.swift in Sources */ = {isa = PBXBuildFile; fileRef = 825321B21EFFCA1C00914B55 /* MapTests.swift */; };
		825322211EFFCBC400914B55 /* NilTests.swift in Sources */ = {isa = PBXBuildFile; fileRef = 825321B31EFFCA1C00914B55 /* NilTests.swift */; };
		825322221EFFCBC400914B55 /* StringTests.swift in Sources */ = {isa = PBXBuildFile; fileRef = 825321B41EFFCA1C00914B55 /* StringTests.swift */; };
		825322231EFFCBC400914B55 /* SubdataTests.swift in Sources */ = {isa = PBXBuildFile; fileRef = 825321B51EFFCA1C00914B55 /* SubdataTests.swift */; };
		825322241EFFCBC400914B55 /* TrueTests.swift in Sources */ = {isa = PBXBuildFile; fileRef = 825321B61EFFCA1C00914B55 /* TrueTests.swift */; };
		825322251EFFCBC400914B55 /* ArrayTests.swift in Sources */ = {isa = PBXBuildFile; fileRef = 825321A51EFFCA1C00914B55 /* ArrayTests.swift */; };
		825322261EFFCBC400914B55 /* BinaryTests.swift in Sources */ = {isa = PBXBuildFile; fileRef = 825321A61EFFCA1C00914B55 /* BinaryTests.swift */; };
		825322271EFFCBC400914B55 /* ConvenienceInitializersTests.swift in Sources */ = {isa = PBXBuildFile; fileRef = 825321A71EFFCA1C00914B55 /* ConvenienceInitializersTests.swift */; };
		825322281EFFCBC400914B55 /* ConveniencePropertiesTests.swift in Sources */ = {isa = PBXBuildFile; fileRef = 825321A81EFFCA1C00914B55 /* ConveniencePropertiesTests.swift */; };
		825322291EFFCBC400914B55 /* DescriptionTests.swift in Sources */ = {isa = PBXBuildFile; fileRef = 825321A91EFFCA1C00914B55 /* DescriptionTests.swift */; };
		8253222A1EFFCBC400914B55 /* DoubleTests.swift in Sources */ = {isa = PBXBuildFile; fileRef = 825321AA1EFFCA1C00914B55 /* DoubleTests.swift */; };
		8253222B1EFFCBC400914B55 /* EqualityTests.swift in Sources */ = {isa = PBXBuildFile; fileRef = 825321AB1EFFCA1C00914B55 /* EqualityTests.swift */; };
		8253222C1EFFCBC400914B55 /* ExampleTests.swift in Sources */ = {isa = PBXBuildFile; fileRef = 825321AC1EFFCA1C00914B55 /* ExampleTests.swift */; };
		8253222D1EFFCBC400914B55 /* ExtendedTests.swift in Sources */ = {isa = PBXBuildFile; fileRef = 825321AD1EFFCA1C00914B55 /* ExtendedTests.swift */; };
		8253222E1EFFCBC400914B55 /* FalseTests.swift in Sources */ = {isa = PBXBuildFile; fileRef = 825321AE1EFFCA1C00914B55 /* FalseTests.swift */; };
		8253222F1EFFCBC400914B55 /* FloatTests.swift in Sources */ = {isa = PBXBuildFile; fileRef = 825321AF1EFFCA1C00914B55 /* FloatTests.swift */; };
		825322301EFFCBC400914B55 /* HashValueTests.swift in Sources */ = {isa = PBXBuildFile; fileRef = 825321B01EFFCA1C00914B55 /* HashValueTests.swift */; };
		825322311EFFCBC400914B55 /* IntegerTests.swift in Sources */ = {isa = PBXBuildFile; fileRef = 825321B11EFFCA1C00914B55 /* IntegerTests.swift */; };
		825322321EFFCBC400914B55 /* MapTests.swift in Sources */ = {isa = PBXBuildFile; fileRef = 825321B21EFFCA1C00914B55 /* MapTests.swift */; };
		825322331EFFCBC400914B55 /* NilTests.swift in Sources */ = {isa = PBXBuildFile; fileRef = 825321B31EFFCA1C00914B55 /* NilTests.swift */; };
		825322341EFFCBC400914B55 /* StringTests.swift in Sources */ = {isa = PBXBuildFile; fileRef = 825321B41EFFCA1C00914B55 /* StringTests.swift */; };
		825322351EFFCBC400914B55 /* SubdataTests.swift in Sources */ = {isa = PBXBuildFile; fileRef = 825321B51EFFCA1C00914B55 /* SubdataTests.swift */; };
		825322361EFFCBC400914B55 /* TrueTests.swift in Sources */ = {isa = PBXBuildFile; fileRef = 825321B61EFFCA1C00914B55 /* TrueTests.swift */; };
		825322371EFFCBC700914B55 /* ConvenienceInitializers.swift in Sources */ = {isa = PBXBuildFile; fileRef = 825321971EFFCA0D00914B55 /* ConvenienceInitializers.swift */; };
		825322381EFFCBC700914B55 /* ConvenienceProperties.swift in Sources */ = {isa = PBXBuildFile; fileRef = 825321981EFFCA0D00914B55 /* ConvenienceProperties.swift */; };
		825322391EFFCBC700914B55 /* LiteralConvertibles.swift in Sources */ = {isa = PBXBuildFile; fileRef = 825321991EFFCA0D00914B55 /* LiteralConvertibles.swift */; };
		8253223A1EFFCBC700914B55 /* MessagePack.swift in Sources */ = {isa = PBXBuildFile; fileRef = 8253219A1EFFCA0D00914B55 /* MessagePack.swift */; };
		8253223B1EFFCBC700914B55 /* Pack.swift in Sources */ = {isa = PBXBuildFile; fileRef = 8253219B1EFFCA0D00914B55 /* Pack.swift */; };
		8253223C1EFFCBC700914B55 /* Subdata.swift in Sources */ = {isa = PBXBuildFile; fileRef = 8253219C1EFFCA0D00914B55 /* Subdata.swift */; };
		8253223D1EFFCBC700914B55 /* Unpack.swift in Sources */ = {isa = PBXBuildFile; fileRef = 8253219D1EFFCA0D00914B55 /* Unpack.swift */; };
		8253223E1EFFCBC700914B55 /* ConvenienceInitializers.swift in Sources */ = {isa = PBXBuildFile; fileRef = 825321971EFFCA0D00914B55 /* ConvenienceInitializers.swift */; };
		8253223F1EFFCBC700914B55 /* ConvenienceProperties.swift in Sources */ = {isa = PBXBuildFile; fileRef = 825321981EFFCA0D00914B55 /* ConvenienceProperties.swift */; };
		825322401EFFCBC700914B55 /* LiteralConvertibles.swift in Sources */ = {isa = PBXBuildFile; fileRef = 825321991EFFCA0D00914B55 /* LiteralConvertibles.swift */; };
		825322411EFFCBC700914B55 /* MessagePack.swift in Sources */ = {isa = PBXBuildFile; fileRef = 8253219A1EFFCA0D00914B55 /* MessagePack.swift */; };
		825322421EFFCBC700914B55 /* Pack.swift in Sources */ = {isa = PBXBuildFile; fileRef = 8253219B1EFFCA0D00914B55 /* Pack.swift */; };
		825322431EFFCBC700914B55 /* Subdata.swift in Sources */ = {isa = PBXBuildFile; fileRef = 8253219C1EFFCA0D00914B55 /* Subdata.swift */; };
		825322441EFFCBC700914B55 /* Unpack.swift in Sources */ = {isa = PBXBuildFile; fileRef = 8253219D1EFFCA0D00914B55 /* Unpack.swift */; };
		825322451EFFCBC700914B55 /* ConvenienceInitializers.swift in Sources */ = {isa = PBXBuildFile; fileRef = 825321971EFFCA0D00914B55 /* ConvenienceInitializers.swift */; };
		825322461EFFCBC700914B55 /* ConvenienceProperties.swift in Sources */ = {isa = PBXBuildFile; fileRef = 825321981EFFCA0D00914B55 /* ConvenienceProperties.swift */; };
		825322471EFFCBC700914B55 /* LiteralConvertibles.swift in Sources */ = {isa = PBXBuildFile; fileRef = 825321991EFFCA0D00914B55 /* LiteralConvertibles.swift */; };
		825322481EFFCBC700914B55 /* MessagePack.swift in Sources */ = {isa = PBXBuildFile; fileRef = 8253219A1EFFCA0D00914B55 /* MessagePack.swift */; };
		825322491EFFCBC700914B55 /* Pack.swift in Sources */ = {isa = PBXBuildFile; fileRef = 8253219B1EFFCA0D00914B55 /* Pack.swift */; };
		8253224A1EFFCBC700914B55 /* Subdata.swift in Sources */ = {isa = PBXBuildFile; fileRef = 8253219C1EFFCA0D00914B55 /* Subdata.swift */; };
		8253224B1EFFCBC700914B55 /* Unpack.swift in Sources */ = {isa = PBXBuildFile; fileRef = 8253219D1EFFCA0D00914B55 /* Unpack.swift */; };
/* End PBXBuildFile section */

/* Begin PBXContainerItemProxy section */
		825321881EFFC9C500914B55 /* PBXContainerItemProxy */ = {
			isa = PBXContainerItemProxy;
			containerPortal = 825321741EFFC9C400914B55 /* Project object */;
			proxyType = 1;
			remoteGlobalIDString = 8253217C1EFFC9C400914B55;
			remoteInfo = MessagePack;
		};
		825321EA1EFFCAFA00914B55 /* PBXContainerItemProxy */ = {
			isa = PBXContainerItemProxy;
			containerPortal = 825321741EFFC9C400914B55 /* Project object */;
			proxyType = 1;
			remoteGlobalIDString = 825321DF1EFFCAF900914B55;
			remoteInfo = MessagePack;
		};
		825322061EFFCB2B00914B55 /* PBXContainerItemProxy */ = {
			isa = PBXContainerItemProxy;
			containerPortal = 825321741EFFC9C400914B55 /* Project object */;
			proxyType = 1;
			remoteGlobalIDString = 825321FB1EFFCB2A00914B55;
>>>>>>> 27b35fd4
			remoteInfo = MessagePack;
		};
/* End PBXContainerItemProxy section */

/* Begin PBXFileReference section */
<<<<<<< HEAD
		C8A40E6525A9539700C439F0 /* Subdata.swift */ = {isa = PBXFileReference; lastKnownFileType = sourcecode.swift; path = Subdata.swift; sourceTree = "<group>"; };
		OBJ_10 /* ConvenienceProperties.swift */ = {isa = PBXFileReference; lastKnownFileType = sourcecode.swift; path = ConvenienceProperties.swift; sourceTree = "<group>"; };
		OBJ_11 /* LiteralConvertibles.swift */ = {isa = PBXFileReference; lastKnownFileType = sourcecode.swift; path = LiteralConvertibles.swift; sourceTree = "<group>"; };
		OBJ_12 /* MessagePack.swift */ = {isa = PBXFileReference; lastKnownFileType = sourcecode.swift; path = MessagePack.swift; sourceTree = "<group>"; };
		OBJ_13 /* Pack.swift */ = {isa = PBXFileReference; lastKnownFileType = sourcecode.swift; path = Pack.swift; sourceTree = "<group>"; };
		OBJ_14 /* Unpack.swift */ = {isa = PBXFileReference; lastKnownFileType = sourcecode.swift; path = Unpack.swift; sourceTree = "<group>"; };
		OBJ_17 /* ArrayTests.swift */ = {isa = PBXFileReference; lastKnownFileType = sourcecode.swift; path = ArrayTests.swift; sourceTree = "<group>"; };
		OBJ_18 /* BinaryTests.swift */ = {isa = PBXFileReference; lastKnownFileType = sourcecode.swift; path = BinaryTests.swift; sourceTree = "<group>"; };
		OBJ_19 /* ConvenienceInitializersTests.swift */ = {isa = PBXFileReference; lastKnownFileType = sourcecode.swift; path = ConvenienceInitializersTests.swift; sourceTree = "<group>"; };
		OBJ_20 /* ConveniencePropertiesTests.swift */ = {isa = PBXFileReference; lastKnownFileType = sourcecode.swift; path = ConveniencePropertiesTests.swift; sourceTree = "<group>"; };
		OBJ_21 /* DescriptionTests.swift */ = {isa = PBXFileReference; lastKnownFileType = sourcecode.swift; path = DescriptionTests.swift; sourceTree = "<group>"; };
		OBJ_22 /* DoubleTests.swift */ = {isa = PBXFileReference; lastKnownFileType = sourcecode.swift; path = DoubleTests.swift; sourceTree = "<group>"; };
		OBJ_23 /* EqualityTests.swift */ = {isa = PBXFileReference; lastKnownFileType = sourcecode.swift; path = EqualityTests.swift; sourceTree = "<group>"; };
		OBJ_24 /* ExampleTests.swift */ = {isa = PBXFileReference; lastKnownFileType = sourcecode.swift; path = ExampleTests.swift; sourceTree = "<group>"; };
		OBJ_25 /* ExtendedTests.swift */ = {isa = PBXFileReference; lastKnownFileType = sourcecode.swift; path = ExtendedTests.swift; sourceTree = "<group>"; };
		OBJ_26 /* FalseTests.swift */ = {isa = PBXFileReference; lastKnownFileType = sourcecode.swift; path = FalseTests.swift; sourceTree = "<group>"; };
		OBJ_27 /* FloatTests.swift */ = {isa = PBXFileReference; lastKnownFileType = sourcecode.swift; path = FloatTests.swift; sourceTree = "<group>"; };
		OBJ_28 /* HashValueTests.swift */ = {isa = PBXFileReference; lastKnownFileType = sourcecode.swift; path = HashValueTests.swift; sourceTree = "<group>"; };
		OBJ_29 /* IntegerTests.swift */ = {isa = PBXFileReference; lastKnownFileType = sourcecode.swift; path = IntegerTests.swift; sourceTree = "<group>"; };
		OBJ_30 /* MapTests.swift */ = {isa = PBXFileReference; lastKnownFileType = sourcecode.swift; path = MapTests.swift; sourceTree = "<group>"; };
		OBJ_31 /* NilTests.swift */ = {isa = PBXFileReference; lastKnownFileType = sourcecode.swift; path = NilTests.swift; sourceTree = "<group>"; };
		OBJ_32 /* StringTests.swift */ = {isa = PBXFileReference; lastKnownFileType = sourcecode.swift; path = StringTests.swift; sourceTree = "<group>"; };
		OBJ_33 /* TrueTests.swift */ = {isa = PBXFileReference; lastKnownFileType = sourcecode.swift; path = TrueTests.swift; sourceTree = "<group>"; };
		OBJ_34 /* Resources */ = {isa = PBXFileReference; lastKnownFileType = folder; path = Resources; sourceTree = SOURCE_ROOT; };
		OBJ_36 /* MessagePack.framework */ = {isa = PBXFileReference; lastKnownFileType = wrapper.framework; path = MessagePack.framework; sourceTree = BUILT_PRODUCTS_DIR; };
		OBJ_37 /* MessagePackTests.xctest */ = {isa = PBXFileReference; lastKnownFileType = file; path = MessagePackTests.xctest; sourceTree = BUILT_PRODUCTS_DIR; };
		OBJ_6 /* Package.swift */ = {isa = PBXFileReference; explicitFileType = sourcecode.swift; path = Package.swift; sourceTree = "<group>"; };
		OBJ_9 /* ConvenienceInitializers.swift */ = {isa = PBXFileReference; lastKnownFileType = sourcecode.swift; path = ConvenienceInitializers.swift; sourceTree = "<group>"; };
/* End PBXFileReference section */

/* Begin PBXFrameworksBuildPhase section */
		OBJ_49 /* Frameworks */ = {
			isa = PBXFrameworksBuildPhase;
			buildActionMask = 0;
			files = (
			);
			runOnlyForDeploymentPostprocessing = 0;
		};
		OBJ_72 /* Frameworks */ = {
			isa = PBXFrameworksBuildPhase;
			buildActionMask = 0;
			files = (
				OBJ_73 /* MessagePack.framework in Frameworks */,
=======
		8253217D1EFFC9C400914B55 /* MessagePack.framework */ = {isa = PBXFileReference; explicitFileType = wrapper.framework; includeInIndex = 0; path = MessagePack.framework; sourceTree = BUILT_PRODUCTS_DIR; };
		825321861EFFC9C500914B55 /* MessagePackTests-iOS.xctest */ = {isa = PBXFileReference; explicitFileType = wrapper.cfbundle; includeInIndex = 0; path = "MessagePackTests-iOS.xctest"; sourceTree = BUILT_PRODUCTS_DIR; };
		825321971EFFCA0D00914B55 /* ConvenienceInitializers.swift */ = {isa = PBXFileReference; fileEncoding = 4; lastKnownFileType = sourcecode.swift; name = ConvenienceInitializers.swift; path = Sources/MessagePack/ConvenienceInitializers.swift; sourceTree = SOURCE_ROOT; };
		825321981EFFCA0D00914B55 /* ConvenienceProperties.swift */ = {isa = PBXFileReference; fileEncoding = 4; lastKnownFileType = sourcecode.swift; name = ConvenienceProperties.swift; path = Sources/MessagePack/ConvenienceProperties.swift; sourceTree = SOURCE_ROOT; };
		825321991EFFCA0D00914B55 /* LiteralConvertibles.swift */ = {isa = PBXFileReference; fileEncoding = 4; lastKnownFileType = sourcecode.swift; name = LiteralConvertibles.swift; path = Sources/MessagePack/LiteralConvertibles.swift; sourceTree = SOURCE_ROOT; };
		8253219A1EFFCA0D00914B55 /* MessagePack.swift */ = {isa = PBXFileReference; fileEncoding = 4; lastKnownFileType = sourcecode.swift; name = MessagePack.swift; path = Sources/MessagePack/MessagePack.swift; sourceTree = SOURCE_ROOT; };
		8253219B1EFFCA0D00914B55 /* Pack.swift */ = {isa = PBXFileReference; fileEncoding = 4; lastKnownFileType = sourcecode.swift; name = Pack.swift; path = Sources/MessagePack/Pack.swift; sourceTree = SOURCE_ROOT; };
		8253219C1EFFCA0D00914B55 /* Subdata.swift */ = {isa = PBXFileReference; fileEncoding = 4; lastKnownFileType = sourcecode.swift; name = Subdata.swift; path = Sources/MessagePack/Subdata.swift; sourceTree = SOURCE_ROOT; };
		8253219D1EFFCA0D00914B55 /* Unpack.swift */ = {isa = PBXFileReference; fileEncoding = 4; lastKnownFileType = sourcecode.swift; name = Unpack.swift; path = Sources/MessagePack/Unpack.swift; sourceTree = SOURCE_ROOT; };
		825321A51EFFCA1C00914B55 /* ArrayTests.swift */ = {isa = PBXFileReference; fileEncoding = 4; lastKnownFileType = sourcecode.swift; name = ArrayTests.swift; path = Tests/MessagePackTests/ArrayTests.swift; sourceTree = SOURCE_ROOT; };
		825321A61EFFCA1C00914B55 /* BinaryTests.swift */ = {isa = PBXFileReference; fileEncoding = 4; lastKnownFileType = sourcecode.swift; name = BinaryTests.swift; path = Tests/MessagePackTests/BinaryTests.swift; sourceTree = SOURCE_ROOT; };
		825321A71EFFCA1C00914B55 /* ConvenienceInitializersTests.swift */ = {isa = PBXFileReference; fileEncoding = 4; lastKnownFileType = sourcecode.swift; name = ConvenienceInitializersTests.swift; path = Tests/MessagePackTests/ConvenienceInitializersTests.swift; sourceTree = SOURCE_ROOT; };
		825321A81EFFCA1C00914B55 /* ConveniencePropertiesTests.swift */ = {isa = PBXFileReference; fileEncoding = 4; lastKnownFileType = sourcecode.swift; name = ConveniencePropertiesTests.swift; path = Tests/MessagePackTests/ConveniencePropertiesTests.swift; sourceTree = SOURCE_ROOT; };
		825321A91EFFCA1C00914B55 /* DescriptionTests.swift */ = {isa = PBXFileReference; fileEncoding = 4; lastKnownFileType = sourcecode.swift; name = DescriptionTests.swift; path = Tests/MessagePackTests/DescriptionTests.swift; sourceTree = SOURCE_ROOT; };
		825321AA1EFFCA1C00914B55 /* DoubleTests.swift */ = {isa = PBXFileReference; fileEncoding = 4; lastKnownFileType = sourcecode.swift; name = DoubleTests.swift; path = Tests/MessagePackTests/DoubleTests.swift; sourceTree = SOURCE_ROOT; };
		825321AB1EFFCA1C00914B55 /* EqualityTests.swift */ = {isa = PBXFileReference; fileEncoding = 4; lastKnownFileType = sourcecode.swift; name = EqualityTests.swift; path = Tests/MessagePackTests/EqualityTests.swift; sourceTree = SOURCE_ROOT; };
		825321AC1EFFCA1C00914B55 /* ExampleTests.swift */ = {isa = PBXFileReference; fileEncoding = 4; lastKnownFileType = sourcecode.swift; name = ExampleTests.swift; path = Tests/MessagePackTests/ExampleTests.swift; sourceTree = SOURCE_ROOT; };
		825321AD1EFFCA1C00914B55 /* ExtendedTests.swift */ = {isa = PBXFileReference; fileEncoding = 4; lastKnownFileType = sourcecode.swift; name = ExtendedTests.swift; path = Tests/MessagePackTests/ExtendedTests.swift; sourceTree = SOURCE_ROOT; };
		825321AE1EFFCA1C00914B55 /* FalseTests.swift */ = {isa = PBXFileReference; fileEncoding = 4; lastKnownFileType = sourcecode.swift; name = FalseTests.swift; path = Tests/MessagePackTests/FalseTests.swift; sourceTree = SOURCE_ROOT; };
		825321AF1EFFCA1C00914B55 /* FloatTests.swift */ = {isa = PBXFileReference; fileEncoding = 4; lastKnownFileType = sourcecode.swift; name = FloatTests.swift; path = Tests/MessagePackTests/FloatTests.swift; sourceTree = SOURCE_ROOT; };
		825321B01EFFCA1C00914B55 /* HashValueTests.swift */ = {isa = PBXFileReference; fileEncoding = 4; lastKnownFileType = sourcecode.swift; name = HashValueTests.swift; path = Tests/MessagePackTests/HashValueTests.swift; sourceTree = SOURCE_ROOT; };
		825321B11EFFCA1C00914B55 /* IntegerTests.swift */ = {isa = PBXFileReference; fileEncoding = 4; lastKnownFileType = sourcecode.swift; name = IntegerTests.swift; path = Tests/MessagePackTests/IntegerTests.swift; sourceTree = SOURCE_ROOT; };
		825321B21EFFCA1C00914B55 /* MapTests.swift */ = {isa = PBXFileReference; fileEncoding = 4; lastKnownFileType = sourcecode.swift; name = MapTests.swift; path = Tests/MessagePackTests/MapTests.swift; sourceTree = SOURCE_ROOT; };
		825321B31EFFCA1C00914B55 /* NilTests.swift */ = {isa = PBXFileReference; fileEncoding = 4; lastKnownFileType = sourcecode.swift; name = NilTests.swift; path = Tests/MessagePackTests/NilTests.swift; sourceTree = SOURCE_ROOT; };
		825321B41EFFCA1C00914B55 /* StringTests.swift */ = {isa = PBXFileReference; fileEncoding = 4; lastKnownFileType = sourcecode.swift; name = StringTests.swift; path = Tests/MessagePackTests/StringTests.swift; sourceTree = SOURCE_ROOT; };
		825321B51EFFCA1C00914B55 /* SubdataTests.swift */ = {isa = PBXFileReference; fileEncoding = 4; lastKnownFileType = sourcecode.swift; name = SubdataTests.swift; path = Tests/MessagePackTests/SubdataTests.swift; sourceTree = SOURCE_ROOT; };
		825321B61EFFCA1C00914B55 /* TrueTests.swift */ = {isa = PBXFileReference; fileEncoding = 4; lastKnownFileType = sourcecode.swift; name = TrueTests.swift; path = Tests/MessagePackTests/TrueTests.swift; sourceTree = SOURCE_ROOT; };
		825321CA1EFFCA2800914B55 /* Info.plist */ = {isa = PBXFileReference; lastKnownFileType = text.plist.xml; path = Info.plist; sourceTree = "<group>"; };
		825321CB1EFFCA2800914B55 /* MessagePack.h */ = {isa = PBXFileReference; lastKnownFileType = sourcecode.c.h; path = MessagePack.h; sourceTree = "<group>"; };
		825321CC1EFFCA2800914B55 /* Tests-Info.plist */ = {isa = PBXFileReference; lastKnownFileType = text.plist.xml; path = "Tests-Info.plist"; sourceTree = "<group>"; };
		825321D31EFFCAED00914B55 /* MessagePack.framework */ = {isa = PBXFileReference; explicitFileType = wrapper.framework; includeInIndex = 0; path = MessagePack.framework; sourceTree = BUILT_PRODUCTS_DIR; };
		825321E01EFFCAF900914B55 /* MessagePack.framework */ = {isa = PBXFileReference; explicitFileType = wrapper.framework; includeInIndex = 0; path = MessagePack.framework; sourceTree = BUILT_PRODUCTS_DIR; };
		825321E81EFFCAFA00914B55 /* MessagePackTests-tvOS.xctest */ = {isa = PBXFileReference; explicitFileType = wrapper.cfbundle; includeInIndex = 0; path = "MessagePackTests-tvOS.xctest"; sourceTree = BUILT_PRODUCTS_DIR; };
		825321FC1EFFCB2A00914B55 /* MessagePack.framework */ = {isa = PBXFileReference; explicitFileType = wrapper.framework; includeInIndex = 0; path = MessagePack.framework; sourceTree = BUILT_PRODUCTS_DIR; };
		825322041EFFCB2B00914B55 /* MessagePackTests-macOS.xctest */ = {isa = PBXFileReference; explicitFileType = wrapper.cfbundle; includeInIndex = 0; path = "MessagePackTests-macOS.xctest"; sourceTree = BUILT_PRODUCTS_DIR; };
/* End PBXFileReference section */

/* Begin PBXFrameworksBuildPhase section */
		825321791EFFC9C400914B55 /* Frameworks */ = {
			isa = PBXFrameworksBuildPhase;
			buildActionMask = 2147483647;
			files = (
			);
			runOnlyForDeploymentPostprocessing = 0;
		};
		825321831EFFC9C500914B55 /* Frameworks */ = {
			isa = PBXFrameworksBuildPhase;
			buildActionMask = 2147483647;
			files = (
				825321871EFFC9C500914B55 /* MessagePack.framework in Frameworks */,
			);
			runOnlyForDeploymentPostprocessing = 0;
		};
		825321CF1EFFCAED00914B55 /* Frameworks */ = {
			isa = PBXFrameworksBuildPhase;
			buildActionMask = 2147483647;
			files = (
			);
			runOnlyForDeploymentPostprocessing = 0;
		};
		825321DC1EFFCAF900914B55 /* Frameworks */ = {
			isa = PBXFrameworksBuildPhase;
			buildActionMask = 2147483647;
			files = (
			);
			runOnlyForDeploymentPostprocessing = 0;
		};
		825321E51EFFCAFA00914B55 /* Frameworks */ = {
			isa = PBXFrameworksBuildPhase;
			buildActionMask = 2147483647;
			files = (
				825321E91EFFCAFA00914B55 /* MessagePack.framework in Frameworks */,
			);
			runOnlyForDeploymentPostprocessing = 0;
		};
		825321F81EFFCB2A00914B55 /* Frameworks */ = {
			isa = PBXFrameworksBuildPhase;
			buildActionMask = 2147483647;
			files = (
			);
			runOnlyForDeploymentPostprocessing = 0;
		};
		825322011EFFCB2B00914B55 /* Frameworks */ = {
			isa = PBXFrameworksBuildPhase;
			buildActionMask = 2147483647;
			files = (
				825322051EFFCB2B00914B55 /* MessagePack.framework in Frameworks */,
>>>>>>> 27b35fd4
			);
			runOnlyForDeploymentPostprocessing = 0;
		};
/* End PBXFrameworksBuildPhase section */

/* Begin PBXGroup section */
<<<<<<< HEAD
		OBJ_15 /* Tests */ = {
			isa = PBXGroup;
			children = (
				OBJ_16 /* MessagePackTests */,
			);
			name = Tests;
			sourceTree = SOURCE_ROOT;
		};
		OBJ_16 /* MessagePackTests */ = {
			isa = PBXGroup;
			children = (
				OBJ_17 /* ArrayTests.swift */,
				OBJ_18 /* BinaryTests.swift */,
				OBJ_19 /* ConvenienceInitializersTests.swift */,
				OBJ_20 /* ConveniencePropertiesTests.swift */,
				OBJ_21 /* DescriptionTests.swift */,
				OBJ_22 /* DoubleTests.swift */,
				OBJ_23 /* EqualityTests.swift */,
				OBJ_24 /* ExampleTests.swift */,
				OBJ_25 /* ExtendedTests.swift */,
				OBJ_26 /* FalseTests.swift */,
				OBJ_27 /* FloatTests.swift */,
				OBJ_28 /* HashValueTests.swift */,
				OBJ_29 /* IntegerTests.swift */,
				OBJ_30 /* MapTests.swift */,
				OBJ_31 /* NilTests.swift */,
				OBJ_32 /* StringTests.swift */,
				OBJ_33 /* TrueTests.swift */,
			);
			name = MessagePackTests;
			path = Tests/MessagePackTests;
			sourceTree = SOURCE_ROOT;
		};
		OBJ_35 /* Products */ = {
			isa = PBXGroup;
			children = (
				OBJ_36 /* MessagePack.framework */,
				OBJ_37 /* MessagePackTests.xctest */,
			);
			name = Products;
			sourceTree = BUILT_PRODUCTS_DIR;
		};
		OBJ_5 /*  */ = {
			isa = PBXGroup;
			children = (
				OBJ_6 /* Package.swift */,
				OBJ_7 /* Sources */,
				OBJ_15 /* Tests */,
				OBJ_34 /* Resources */,
				OBJ_35 /* Products */,
			);
			name = "";
			sourceTree = "<group>";
		};
		OBJ_7 /* Sources */ = {
			isa = PBXGroup;
			children = (
				OBJ_8 /* MessagePack */,
			);
			name = Sources;
			sourceTree = SOURCE_ROOT;
		};
		OBJ_8 /* MessagePack */ = {
			isa = PBXGroup;
			children = (
				OBJ_9 /* ConvenienceInitializers.swift */,
				OBJ_10 /* ConvenienceProperties.swift */,
				OBJ_11 /* LiteralConvertibles.swift */,
				OBJ_12 /* MessagePack.swift */,
				OBJ_13 /* Pack.swift */,
				OBJ_14 /* Unpack.swift */,
				C8A40E6525A9539700C439F0 /* Subdata.swift */,
			);
			name = MessagePack;
			path = Sources/MessagePack;
			sourceTree = SOURCE_ROOT;
		};
/* End PBXGroup section */

/* Begin PBXNativeTarget section */
		OBJ_38 /* MessagePack */ = {
			isa = PBXNativeTarget;
			buildConfigurationList = OBJ_39 /* Build configuration list for PBXNativeTarget "MessagePack" */;
			buildPhases = (
				OBJ_42 /* Sources */,
				OBJ_49 /* Frameworks */,
=======
		825321731EFFC9C400914B55 = {
			isa = PBXGroup;
			children = (
				8253217F1EFFC9C400914B55 /* MessagePack */,
				8253218A1EFFC9C500914B55 /* MessagePackTests */,
				825321C91EFFCA2800914B55 /* Resources */,
				8253217E1EFFC9C400914B55 /* Products */,
			);
			sourceTree = "<group>";
		};
		8253217E1EFFC9C400914B55 /* Products */ = {
			isa = PBXGroup;
			children = (
				8253217D1EFFC9C400914B55 /* MessagePack.framework */,
				825321861EFFC9C500914B55 /* MessagePackTests-iOS.xctest */,
				825321D31EFFCAED00914B55 /* MessagePack.framework */,
				825321E01EFFCAF900914B55 /* MessagePack.framework */,
				825321E81EFFCAFA00914B55 /* MessagePackTests-tvOS.xctest */,
				825321FC1EFFCB2A00914B55 /* MessagePack.framework */,
				825322041EFFCB2B00914B55 /* MessagePackTests-macOS.xctest */,
			);
			name = Products;
			sourceTree = "<group>";
		};
		8253217F1EFFC9C400914B55 /* MessagePack */ = {
			isa = PBXGroup;
			children = (
				825321971EFFCA0D00914B55 /* ConvenienceInitializers.swift */,
				825321981EFFCA0D00914B55 /* ConvenienceProperties.swift */,
				825321991EFFCA0D00914B55 /* LiteralConvertibles.swift */,
				8253219A1EFFCA0D00914B55 /* MessagePack.swift */,
				8253219B1EFFCA0D00914B55 /* Pack.swift */,
				8253219C1EFFCA0D00914B55 /* Subdata.swift */,
				8253219D1EFFCA0D00914B55 /* Unpack.swift */,
			);
			name = MessagePack;
			path = Sources/MessagePack;
			sourceTree = "<group>";
		};
		8253218A1EFFC9C500914B55 /* MessagePackTests */ = {
			isa = PBXGroup;
			children = (
				825321A51EFFCA1C00914B55 /* ArrayTests.swift */,
				825321A61EFFCA1C00914B55 /* BinaryTests.swift */,
				825321A71EFFCA1C00914B55 /* ConvenienceInitializersTests.swift */,
				825321A81EFFCA1C00914B55 /* ConveniencePropertiesTests.swift */,
				825321A91EFFCA1C00914B55 /* DescriptionTests.swift */,
				825321AA1EFFCA1C00914B55 /* DoubleTests.swift */,
				825321AB1EFFCA1C00914B55 /* EqualityTests.swift */,
				825321AC1EFFCA1C00914B55 /* ExampleTests.swift */,
				825321AD1EFFCA1C00914B55 /* ExtendedTests.swift */,
				825321AE1EFFCA1C00914B55 /* FalseTests.swift */,
				825321AF1EFFCA1C00914B55 /* FloatTests.swift */,
				825321B01EFFCA1C00914B55 /* HashValueTests.swift */,
				825321B11EFFCA1C00914B55 /* IntegerTests.swift */,
				825321B21EFFCA1C00914B55 /* MapTests.swift */,
				825321B31EFFCA1C00914B55 /* NilTests.swift */,
				825321B41EFFCA1C00914B55 /* StringTests.swift */,
				825321B51EFFCA1C00914B55 /* SubdataTests.swift */,
				825321B61EFFCA1C00914B55 /* TrueTests.swift */,
			);
			name = MessagePackTests;
			path = Tests/MessagePackTests;
			sourceTree = "<group>";
		};
		825321C91EFFCA2800914B55 /* Resources */ = {
			isa = PBXGroup;
			children = (
				825321CA1EFFCA2800914B55 /* Info.plist */,
				825321CB1EFFCA2800914B55 /* MessagePack.h */,
				825321CC1EFFCA2800914B55 /* Tests-Info.plist */,
			);
			path = Resources;
			sourceTree = "<group>";
		};
/* End PBXGroup section */

/* Begin PBXHeadersBuildPhase section */
		8253217A1EFFC9C400914B55 /* Headers */ = {
			isa = PBXHeadersBuildPhase;
			buildActionMask = 2147483647;
			files = (
				825321CD1EFFCA2B00914B55 /* MessagePack.h in Headers */,
			);
			runOnlyForDeploymentPostprocessing = 0;
		};
		825321D01EFFCAED00914B55 /* Headers */ = {
			isa = PBXHeadersBuildPhase;
			buildActionMask = 2147483647;
			files = (
			);
			runOnlyForDeploymentPostprocessing = 0;
		};
		825321DD1EFFCAF900914B55 /* Headers */ = {
			isa = PBXHeadersBuildPhase;
			buildActionMask = 2147483647;
			files = (
			);
			runOnlyForDeploymentPostprocessing = 0;
		};
		825321F91EFFCB2A00914B55 /* Headers */ = {
			isa = PBXHeadersBuildPhase;
			buildActionMask = 2147483647;
			files = (
			);
			runOnlyForDeploymentPostprocessing = 0;
		};
/* End PBXHeadersBuildPhase section */

/* Begin PBXNativeTarget section */
		8253217C1EFFC9C400914B55 /* MessagePack-iOS */ = {
			isa = PBXNativeTarget;
			buildConfigurationList = 825321911EFFC9C500914B55 /* Build configuration list for PBXNativeTarget "MessagePack-iOS" */;
			buildPhases = (
				825321781EFFC9C400914B55 /* Sources */,
				825321791EFFC9C400914B55 /* Frameworks */,
				8253217A1EFFC9C400914B55 /* Headers */,
				8253217B1EFFC9C400914B55 /* Resources */,
>>>>>>> 27b35fd4
			);
			buildRules = (
			);
			dependencies = (
			);
<<<<<<< HEAD
			name = MessagePack;
			productName = MessagePack;
			productReference = OBJ_36 /* MessagePack.framework */;
			productType = "com.apple.product-type.framework";
		};
		OBJ_50 /* MessagePackTests */ = {
			isa = PBXNativeTarget;
			buildConfigurationList = OBJ_51 /* Build configuration list for PBXNativeTarget "MessagePackTests" */;
			buildPhases = (
				OBJ_54 /* Sources */,
				OBJ_72 /* Frameworks */,
=======
			name = "MessagePack-iOS";
			productName = MessagePack;
			productReference = 8253217D1EFFC9C400914B55 /* MessagePack.framework */;
			productType = "com.apple.product-type.framework";
		};
		825321851EFFC9C500914B55 /* MessagePackTests-iOS */ = {
			isa = PBXNativeTarget;
			buildConfigurationList = 825321941EFFC9C500914B55 /* Build configuration list for PBXNativeTarget "MessagePackTests-iOS" */;
			buildPhases = (
				825321821EFFC9C500914B55 /* Sources */,
				825321831EFFC9C500914B55 /* Frameworks */,
				825321841EFFC9C500914B55 /* Resources */,
>>>>>>> 27b35fd4
			);
			buildRules = (
			);
			dependencies = (
<<<<<<< HEAD
				OBJ_74 /* PBXTargetDependency */,
			);
			name = MessagePackTests;
			productName = MessagePackTests;
			productReference = OBJ_37 /* MessagePackTests.xctest */;
=======
				825321891EFFC9C500914B55 /* PBXTargetDependency */,
			);
			name = "MessagePackTests-iOS";
			productName = MessagePackTests;
			productReference = 825321861EFFC9C500914B55 /* MessagePackTests-iOS.xctest */;
			productType = "com.apple.product-type.bundle.unit-test";
		};
		825321D21EFFCAED00914B55 /* MessagePack-watchOS */ = {
			isa = PBXNativeTarget;
			buildConfigurationList = 825321D81EFFCAED00914B55 /* Build configuration list for PBXNativeTarget "MessagePack-watchOS" */;
			buildPhases = (
				825321CE1EFFCAED00914B55 /* Sources */,
				825321CF1EFFCAED00914B55 /* Frameworks */,
				825321D01EFFCAED00914B55 /* Headers */,
				825321D11EFFCAED00914B55 /* Resources */,
			);
			buildRules = (
			);
			dependencies = (
			);
			name = "MessagePack-watchOS";
			productName = MessagePack;
			productReference = 825321D31EFFCAED00914B55 /* MessagePack.framework */;
			productType = "com.apple.product-type.framework";
		};
		825321DF1EFFCAF900914B55 /* MessagePack-tvOS */ = {
			isa = PBXNativeTarget;
			buildConfigurationList = 825321F11EFFCAFA00914B55 /* Build configuration list for PBXNativeTarget "MessagePack-tvOS" */;
			buildPhases = (
				825321DB1EFFCAF900914B55 /* Sources */,
				825321DC1EFFCAF900914B55 /* Frameworks */,
				825321DD1EFFCAF900914B55 /* Headers */,
				825321DE1EFFCAF900914B55 /* Resources */,
			);
			buildRules = (
			);
			dependencies = (
			);
			name = "MessagePack-tvOS";
			productName = MessagePack;
			productReference = 825321E01EFFCAF900914B55 /* MessagePack.framework */;
			productType = "com.apple.product-type.framework";
		};
		825321E71EFFCAFA00914B55 /* MessagePackTests-tvOS */ = {
			isa = PBXNativeTarget;
			buildConfigurationList = 825321F41EFFCAFA00914B55 /* Build configuration list for PBXNativeTarget "MessagePackTests-tvOS" */;
			buildPhases = (
				825321E41EFFCAFA00914B55 /* Sources */,
				825321E51EFFCAFA00914B55 /* Frameworks */,
				825321E61EFFCAFA00914B55 /* Resources */,
			);
			buildRules = (
			);
			dependencies = (
				825321EB1EFFCAFA00914B55 /* PBXTargetDependency */,
			);
			name = "MessagePackTests-tvOS";
			productName = MessagePackTests;
			productReference = 825321E81EFFCAFA00914B55 /* MessagePackTests-tvOS.xctest */;
			productType = "com.apple.product-type.bundle.unit-test";
		};
		825321FB1EFFCB2A00914B55 /* MessagePack-macOS */ = {
			isa = PBXNativeTarget;
			buildConfigurationList = 8253220D1EFFCB2B00914B55 /* Build configuration list for PBXNativeTarget "MessagePack-macOS" */;
			buildPhases = (
				825321F71EFFCB2A00914B55 /* Sources */,
				825321F81EFFCB2A00914B55 /* Frameworks */,
				825321F91EFFCB2A00914B55 /* Headers */,
				825321FA1EFFCB2A00914B55 /* Resources */,
			);
			buildRules = (
			);
			dependencies = (
			);
			name = "MessagePack-macOS";
			productName = MessagePack;
			productReference = 825321FC1EFFCB2A00914B55 /* MessagePack.framework */;
			productType = "com.apple.product-type.framework";
		};
		825322031EFFCB2B00914B55 /* MessagePackTests-macOS */ = {
			isa = PBXNativeTarget;
			buildConfigurationList = 825322101EFFCB2B00914B55 /* Build configuration list for PBXNativeTarget "MessagePackTests-macOS" */;
			buildPhases = (
				825322001EFFCB2B00914B55 /* Sources */,
				825322011EFFCB2B00914B55 /* Frameworks */,
				825322021EFFCB2B00914B55 /* Resources */,
			);
			buildRules = (
			);
			dependencies = (
				825322071EFFCB2B00914B55 /* PBXTargetDependency */,
			);
			name = "MessagePackTests-macOS";
			productName = MessagePackTests;
			productReference = 825322041EFFCB2B00914B55 /* MessagePackTests-macOS.xctest */;
>>>>>>> 27b35fd4
			productType = "com.apple.product-type.bundle.unit-test";
		};
/* End PBXNativeTarget section */

/* Begin PBXProject section */
<<<<<<< HEAD
		OBJ_1 /* Project object */ = {
			isa = PBXProject;
			attributes = {
				LastUpgradeCheck = 9999;
			};
			buildConfigurationList = OBJ_2 /* Build configuration list for PBXProject "MessagePack" */;
=======
		825321741EFFC9C400914B55 /* Project object */ = {
			isa = PBXProject;
			attributes = {
				LastSwiftUpdateCheck = 0830;
				LastUpgradeCheck = 0930;
				ORGANIZATIONNAME = "Pandamonia LLC";
				TargetAttributes = {
					8253217C1EFFC9C400914B55 = {
						CreatedOnToolsVersion = 8.3.3;
						LastSwiftMigration = 0830;
						ProvisioningStyle = Automatic;
					};
					825321851EFFC9C500914B55 = {
						CreatedOnToolsVersion = 8.3.3;
						ProvisioningStyle = Automatic;
					};
					825321D21EFFCAED00914B55 = {
						CreatedOnToolsVersion = 8.3.3;
						ProvisioningStyle = Automatic;
					};
					825321DF1EFFCAF900914B55 = {
						CreatedOnToolsVersion = 8.3.3;
						ProvisioningStyle = Automatic;
					};
					825321E71EFFCAFA00914B55 = {
						CreatedOnToolsVersion = 8.3.3;
						ProvisioningStyle = Automatic;
					};
					825321FB1EFFCB2A00914B55 = {
						CreatedOnToolsVersion = 8.3.3;
						LastSwiftMigration = 0900;
						ProvisioningStyle = Automatic;
					};
					825322031EFFCB2B00914B55 = {
						CreatedOnToolsVersion = 8.3.3;
						ProvisioningStyle = Automatic;
					};
				};
			};
			buildConfigurationList = 825321771EFFC9C400914B55 /* Build configuration list for PBXProject "MessagePack" */;
>>>>>>> 27b35fd4
			compatibilityVersion = "Xcode 3.2";
			developmentRegion = English;
			hasScannedForEncodings = 0;
			knownRegions = (
<<<<<<< HEAD
				English,
				en,
			);
			mainGroup = OBJ_5 /*  */;
			productRefGroup = OBJ_35 /* Products */;
			projectDirPath = "";
			projectRoot = "";
			targets = (
				OBJ_38 /* MessagePack */,
				OBJ_50 /* MessagePackTests */,
=======
				en,
			);
			mainGroup = 825321731EFFC9C400914B55;
			productRefGroup = 8253217E1EFFC9C400914B55 /* Products */;
			projectDirPath = "";
			projectRoot = "";
			targets = (
				8253217C1EFFC9C400914B55 /* MessagePack-iOS */,
				825321FB1EFFCB2A00914B55 /* MessagePack-macOS */,
				825321DF1EFFCAF900914B55 /* MessagePack-tvOS */,
				825321D21EFFCAED00914B55 /* MessagePack-watchOS */,
				825321851EFFC9C500914B55 /* MessagePackTests-iOS */,
				825322031EFFCB2B00914B55 /* MessagePackTests-macOS */,
				825321E71EFFCAFA00914B55 /* MessagePackTests-tvOS */,
>>>>>>> 27b35fd4
			);
		};
/* End PBXProject section */

<<<<<<< HEAD
/* Begin PBXSourcesBuildPhase section */
		OBJ_42 /* Sources */ = {
			isa = PBXSourcesBuildPhase;
			buildActionMask = 0;
			files = (
				C8A40E6625A9539700C439F0 /* Subdata.swift in Sources */,
				OBJ_43 /* ConvenienceInitializers.swift in Sources */,
				OBJ_44 /* ConvenienceProperties.swift in Sources */,
				OBJ_45 /* LiteralConvertibles.swift in Sources */,
				OBJ_46 /* MessagePack.swift in Sources */,
				OBJ_47 /* Pack.swift in Sources */,
				OBJ_48 /* Unpack.swift in Sources */,
			);
			runOnlyForDeploymentPostprocessing = 0;
		};
		OBJ_54 /* Sources */ = {
			isa = PBXSourcesBuildPhase;
			buildActionMask = 0;
			files = (
				OBJ_55 /* ArrayTests.swift in Sources */,
				OBJ_56 /* BinaryTests.swift in Sources */,
				OBJ_57 /* ConvenienceInitializersTests.swift in Sources */,
				OBJ_58 /* ConveniencePropertiesTests.swift in Sources */,
				OBJ_59 /* DescriptionTests.swift in Sources */,
				OBJ_60 /* DoubleTests.swift in Sources */,
				OBJ_61 /* EqualityTests.swift in Sources */,
				OBJ_62 /* ExampleTests.swift in Sources */,
				OBJ_63 /* ExtendedTests.swift in Sources */,
				OBJ_64 /* FalseTests.swift in Sources */,
				OBJ_65 /* FloatTests.swift in Sources */,
				OBJ_66 /* HashValueTests.swift in Sources */,
				OBJ_67 /* IntegerTests.swift in Sources */,
				OBJ_68 /* MapTests.swift in Sources */,
				OBJ_69 /* NilTests.swift in Sources */,
				OBJ_70 /* StringTests.swift in Sources */,
				OBJ_71 /* TrueTests.swift in Sources */,
=======
/* Begin PBXResourcesBuildPhase section */
		8253217B1EFFC9C400914B55 /* Resources */ = {
			isa = PBXResourcesBuildPhase;
			buildActionMask = 2147483647;
			files = (
			);
			runOnlyForDeploymentPostprocessing = 0;
		};
		825321841EFFC9C500914B55 /* Resources */ = {
			isa = PBXResourcesBuildPhase;
			buildActionMask = 2147483647;
			files = (
			);
			runOnlyForDeploymentPostprocessing = 0;
		};
		825321D11EFFCAED00914B55 /* Resources */ = {
			isa = PBXResourcesBuildPhase;
			buildActionMask = 2147483647;
			files = (
			);
			runOnlyForDeploymentPostprocessing = 0;
		};
		825321DE1EFFCAF900914B55 /* Resources */ = {
			isa = PBXResourcesBuildPhase;
			buildActionMask = 2147483647;
			files = (
			);
			runOnlyForDeploymentPostprocessing = 0;
		};
		825321E61EFFCAFA00914B55 /* Resources */ = {
			isa = PBXResourcesBuildPhase;
			buildActionMask = 2147483647;
			files = (
			);
			runOnlyForDeploymentPostprocessing = 0;
		};
		825321FA1EFFCB2A00914B55 /* Resources */ = {
			isa = PBXResourcesBuildPhase;
			buildActionMask = 2147483647;
			files = (
			);
			runOnlyForDeploymentPostprocessing = 0;
		};
		825322021EFFCB2B00914B55 /* Resources */ = {
			isa = PBXResourcesBuildPhase;
			buildActionMask = 2147483647;
			files = (
			);
			runOnlyForDeploymentPostprocessing = 0;
		};
/* End PBXResourcesBuildPhase section */

/* Begin PBXSourcesBuildPhase section */
		825321781EFFC9C400914B55 /* Sources */ = {
			isa = PBXSourcesBuildPhase;
			buildActionMask = 2147483647;
			files = (
				825321A41EFFCA0D00914B55 /* Unpack.swift in Sources */,
				825321A31EFFCA0D00914B55 /* Subdata.swift in Sources */,
				825321A11EFFCA0D00914B55 /* MessagePack.swift in Sources */,
				825321A01EFFCA0D00914B55 /* LiteralConvertibles.swift in Sources */,
				8253219F1EFFCA0D00914B55 /* ConvenienceProperties.swift in Sources */,
				8253219E1EFFCA0D00914B55 /* ConvenienceInitializers.swift in Sources */,
				825321A21EFFCA0D00914B55 /* Pack.swift in Sources */,
			);
			runOnlyForDeploymentPostprocessing = 0;
		};
		825321821EFFC9C500914B55 /* Sources */ = {
			isa = PBXSourcesBuildPhase;
			buildActionMask = 2147483647;
			files = (
				825321C31EFFCA1C00914B55 /* IntegerTests.swift in Sources */,
				825321C21EFFCA1C00914B55 /* HashValueTests.swift in Sources */,
				825321C11EFFCA1C00914B55 /* FloatTests.swift in Sources */,
				825321BB1EFFCA1C00914B55 /* DescriptionTests.swift in Sources */,
				825321B91EFFCA1C00914B55 /* ConvenienceInitializersTests.swift in Sources */,
				825321BF1EFFCA1C00914B55 /* ExtendedTests.swift in Sources */,
				825321C61EFFCA1C00914B55 /* StringTests.swift in Sources */,
				825321BC1EFFCA1C00914B55 /* DoubleTests.swift in Sources */,
				825321C81EFFCA1C00914B55 /* TrueTests.swift in Sources */,
				825321B71EFFCA1C00914B55 /* ArrayTests.swift in Sources */,
				825321B81EFFCA1C00914B55 /* BinaryTests.swift in Sources */,
				825321BA1EFFCA1C00914B55 /* ConveniencePropertiesTests.swift in Sources */,
				825321C41EFFCA1C00914B55 /* MapTests.swift in Sources */,
				825321BD1EFFCA1C00914B55 /* EqualityTests.swift in Sources */,
				825321C71EFFCA1C00914B55 /* SubdataTests.swift in Sources */,
				825321BE1EFFCA1C00914B55 /* ExampleTests.swift in Sources */,
				825321C01EFFCA1C00914B55 /* FalseTests.swift in Sources */,
				825321C51EFFCA1C00914B55 /* NilTests.swift in Sources */,
			);
			runOnlyForDeploymentPostprocessing = 0;
		};
		825321CE1EFFCAED00914B55 /* Sources */ = {
			isa = PBXSourcesBuildPhase;
			buildActionMask = 2147483647;
			files = (
				8253224B1EFFCBC700914B55 /* Unpack.swift in Sources */,
				8253224A1EFFCBC700914B55 /* Subdata.swift in Sources */,
				825322481EFFCBC700914B55 /* MessagePack.swift in Sources */,
				825322471EFFCBC700914B55 /* LiteralConvertibles.swift in Sources */,
				825322461EFFCBC700914B55 /* ConvenienceProperties.swift in Sources */,
				825322451EFFCBC700914B55 /* ConvenienceInitializers.swift in Sources */,
				825322491EFFCBC700914B55 /* Pack.swift in Sources */,
			);
			runOnlyForDeploymentPostprocessing = 0;
		};
		825321DB1EFFCAF900914B55 /* Sources */ = {
			isa = PBXSourcesBuildPhase;
			buildActionMask = 2147483647;
			files = (
				825322441EFFCBC700914B55 /* Unpack.swift in Sources */,
				825322431EFFCBC700914B55 /* Subdata.swift in Sources */,
				825322411EFFCBC700914B55 /* MessagePack.swift in Sources */,
				825322401EFFCBC700914B55 /* LiteralConvertibles.swift in Sources */,
				8253223F1EFFCBC700914B55 /* ConvenienceProperties.swift in Sources */,
				8253223E1EFFCBC700914B55 /* ConvenienceInitializers.swift in Sources */,
				825322421EFFCBC700914B55 /* Pack.swift in Sources */,
			);
			runOnlyForDeploymentPostprocessing = 0;
		};
		825321E41EFFCAFA00914B55 /* Sources */ = {
			isa = PBXSourcesBuildPhase;
			buildActionMask = 2147483647;
			files = (
				825322281EFFCBC400914B55 /* ConveniencePropertiesTests.swift in Sources */,
				8253222E1EFFCBC400914B55 /* FalseTests.swift in Sources */,
				825322291EFFCBC400914B55 /* DescriptionTests.swift in Sources */,
				825322361EFFCBC400914B55 /* TrueTests.swift in Sources */,
				8253222D1EFFCBC400914B55 /* ExtendedTests.swift in Sources */,
				825322321EFFCBC400914B55 /* MapTests.swift in Sources */,
				8253222B1EFFCBC400914B55 /* EqualityTests.swift in Sources */,
				825322341EFFCBC400914B55 /* StringTests.swift in Sources */,
				825322311EFFCBC400914B55 /* IntegerTests.swift in Sources */,
				825322271EFFCBC400914B55 /* ConvenienceInitializersTests.swift in Sources */,
				8253222C1EFFCBC400914B55 /* ExampleTests.swift in Sources */,
				825322301EFFCBC400914B55 /* HashValueTests.swift in Sources */,
				825322261EFFCBC400914B55 /* BinaryTests.swift in Sources */,
				825322351EFFCBC400914B55 /* SubdataTests.swift in Sources */,
				8253222A1EFFCBC400914B55 /* DoubleTests.swift in Sources */,
				825322251EFFCBC400914B55 /* ArrayTests.swift in Sources */,
				825322331EFFCBC400914B55 /* NilTests.swift in Sources */,
				8253222F1EFFCBC400914B55 /* FloatTests.swift in Sources */,
			);
			runOnlyForDeploymentPostprocessing = 0;
		};
		825321F71EFFCB2A00914B55 /* Sources */ = {
			isa = PBXSourcesBuildPhase;
			buildActionMask = 2147483647;
			files = (
				8253223D1EFFCBC700914B55 /* Unpack.swift in Sources */,
				8253223C1EFFCBC700914B55 /* Subdata.swift in Sources */,
				8253223A1EFFCBC700914B55 /* MessagePack.swift in Sources */,
				825322391EFFCBC700914B55 /* LiteralConvertibles.swift in Sources */,
				825322381EFFCBC700914B55 /* ConvenienceProperties.swift in Sources */,
				825322371EFFCBC700914B55 /* ConvenienceInitializers.swift in Sources */,
				8253223B1EFFCBC700914B55 /* Pack.swift in Sources */,
			);
			runOnlyForDeploymentPostprocessing = 0;
		};
		825322001EFFCB2B00914B55 /* Sources */ = {
			isa = PBXSourcesBuildPhase;
			buildActionMask = 2147483647;
			files = (
				825322161EFFCBC400914B55 /* ConveniencePropertiesTests.swift in Sources */,
				8253221C1EFFCBC400914B55 /* FalseTests.swift in Sources */,
				825322171EFFCBC400914B55 /* DescriptionTests.swift in Sources */,
				825322241EFFCBC400914B55 /* TrueTests.swift in Sources */,
				8253221B1EFFCBC400914B55 /* ExtendedTests.swift in Sources */,
				825322201EFFCBC400914B55 /* MapTests.swift in Sources */,
				825322191EFFCBC400914B55 /* EqualityTests.swift in Sources */,
				825322221EFFCBC400914B55 /* StringTests.swift in Sources */,
				8253221F1EFFCBC400914B55 /* IntegerTests.swift in Sources */,
				825322151EFFCBC400914B55 /* ConvenienceInitializersTests.swift in Sources */,
				8253221A1EFFCBC400914B55 /* ExampleTests.swift in Sources */,
				8253221E1EFFCBC400914B55 /* HashValueTests.swift in Sources */,
				825322141EFFCBC400914B55 /* BinaryTests.swift in Sources */,
				825322231EFFCBC400914B55 /* SubdataTests.swift in Sources */,
				825322181EFFCBC400914B55 /* DoubleTests.swift in Sources */,
				825322131EFFCBC400914B55 /* ArrayTests.swift in Sources */,
				825322211EFFCBC400914B55 /* NilTests.swift in Sources */,
				8253221D1EFFCBC400914B55 /* FloatTests.swift in Sources */,
>>>>>>> 27b35fd4
			);
			runOnlyForDeploymentPostprocessing = 0;
		};
/* End PBXSourcesBuildPhase section */

/* Begin PBXTargetDependency section */
<<<<<<< HEAD
		OBJ_74 /* PBXTargetDependency */ = {
			isa = PBXTargetDependency;
			target = OBJ_38 /* MessagePack */;
			targetProxy = C8A40E6225A951F500C439F0 /* PBXContainerItemProxy */;
=======
		825321891EFFC9C500914B55 /* PBXTargetDependency */ = {
			isa = PBXTargetDependency;
			target = 8253217C1EFFC9C400914B55 /* MessagePack-iOS */;
			targetProxy = 825321881EFFC9C500914B55 /* PBXContainerItemProxy */;
		};
		825321EB1EFFCAFA00914B55 /* PBXTargetDependency */ = {
			isa = PBXTargetDependency;
			target = 825321DF1EFFCAF900914B55 /* MessagePack-tvOS */;
			targetProxy = 825321EA1EFFCAFA00914B55 /* PBXContainerItemProxy */;
		};
		825322071EFFCB2B00914B55 /* PBXTargetDependency */ = {
			isa = PBXTargetDependency;
			target = 825321FB1EFFCB2A00914B55 /* MessagePack-macOS */;
			targetProxy = 825322061EFFCB2B00914B55 /* PBXContainerItemProxy */;
>>>>>>> 27b35fd4
		};
/* End PBXTargetDependency section */

/* Begin XCBuildConfiguration section */
<<<<<<< HEAD
		OBJ_3 /* Debug */ = {
			isa = XCBuildConfiguration;
			buildSettings = {
				CLANG_ENABLE_OBJC_ARC = YES;
				COMBINE_HIDPI_IMAGES = YES;
				COPY_PHASE_STRIP = NO;
				DEBUG_INFORMATION_FORMAT = dwarf;
				DYLIB_INSTALL_NAME_BASE = "@rpath";
				ENABLE_NS_ASSERTIONS = YES;
				GCC_OPTIMIZATION_LEVEL = 0;
				MACOSX_DEPLOYMENT_TARGET = 10.10;
				ONLY_ACTIVE_ARCH = YES;
				OTHER_SWIFT_FLAGS = "-DXcode";
				PRODUCT_NAME = "$(TARGET_NAME)";
				SDKROOT = macosx;
				SUPPORTED_PLATFORMS = "macosx iphoneos iphonesimulator appletvos appletvsimulator watchos watchsimulator";
				SWIFT_ACTIVE_COMPILATION_CONDITIONS = SWIFT_PACKAGE;
				SWIFT_OPTIMIZATION_LEVEL = "-Onone";
				SWIFT_VERSION = 3.0;
				USE_HEADERMAP = NO;
			};
			name = Debug;
		};
		OBJ_4 /* Release */ = {
			isa = XCBuildConfiguration;
			buildSettings = {
				CLANG_ENABLE_OBJC_ARC = YES;
				COMBINE_HIDPI_IMAGES = YES;
				COPY_PHASE_STRIP = YES;
				DEBUG_INFORMATION_FORMAT = "dwarf-with-dsym";
				DYLIB_INSTALL_NAME_BASE = "@rpath";
				GCC_OPTIMIZATION_LEVEL = s;
				MACOSX_DEPLOYMENT_TARGET = 10.10;
				OTHER_SWIFT_FLAGS = "-DXcode";
				PRODUCT_NAME = "$(TARGET_NAME)";
				SDKROOT = macosx;
				SUPPORTED_PLATFORMS = "macosx iphoneos iphonesimulator appletvos appletvsimulator watchos watchsimulator";
				SWIFT_ACTIVE_COMPILATION_CONDITIONS = SWIFT_PACKAGE;
				SWIFT_OPTIMIZATION_LEVEL = "-Owholemodule";
				SWIFT_VERSION = 3.0;
				USE_HEADERMAP = NO;
			};
			name = Release;
		};
		OBJ_40 /* Debug */ = {
			isa = XCBuildConfiguration;
			buildSettings = {
				ENABLE_TESTABILITY = YES;
				FRAMEWORK_SEARCH_PATHS = (
					"$(inherited)",
					"$(PLATFORM_DIR)/Developer/Library/Frameworks",
				);
				HEADER_SEARCH_PATHS = "$(inherited)";
				INFOPLIST_FILE = MessagePack.xcodeproj/MessagePack_Info.plist;
				LD_RUNPATH_SEARCH_PATHS = "$(TOOLCHAIN_DIR)/usr/lib/swift/macosx";
				OTHER_LDFLAGS = "$(inherited)";
				OTHER_SWIFT_FLAGS = "$(inherited)";
				PRODUCT_BUNDLE_IDENTIFIER = MessagePack;
				PRODUCT_MODULE_NAME = "$(TARGET_NAME:c99extidentifier)";
				PRODUCT_NAME = "$(TARGET_NAME:c99extidentifier)";
				SKIP_INSTALL = YES;
				TARGET_NAME = MessagePack;
			};
			name = Debug;
		};
		OBJ_41 /* Release */ = {
			isa = XCBuildConfiguration;
			buildSettings = {
				ENABLE_TESTABILITY = YES;
				FRAMEWORK_SEARCH_PATHS = (
					"$(inherited)",
					"$(PLATFORM_DIR)/Developer/Library/Frameworks",
				);
				HEADER_SEARCH_PATHS = "$(inherited)";
				INFOPLIST_FILE = MessagePack.xcodeproj/MessagePack_Info.plist;
				LD_RUNPATH_SEARCH_PATHS = "$(TOOLCHAIN_DIR)/usr/lib/swift/macosx";
				OTHER_LDFLAGS = "$(inherited)";
				OTHER_SWIFT_FLAGS = "$(inherited)";
				PRODUCT_BUNDLE_IDENTIFIER = MessagePack;
				PRODUCT_MODULE_NAME = "$(TARGET_NAME:c99extidentifier)";
				PRODUCT_NAME = "$(TARGET_NAME:c99extidentifier)";
				SKIP_INSTALL = YES;
				TARGET_NAME = MessagePack;
			};
			name = Release;
		};
		OBJ_52 /* Debug */ = {
			isa = XCBuildConfiguration;
			buildSettings = {
				EMBEDDED_CONTENT_CONTAINS_SWIFT = YES;
				FRAMEWORK_SEARCH_PATHS = (
					"$(inherited)",
					"$(PLATFORM_DIR)/Developer/Library/Frameworks",
				);
				HEADER_SEARCH_PATHS = "$(inherited)";
				INFOPLIST_FILE = MessagePack.xcodeproj/MessagePackTests_Info.plist;
				LD_RUNPATH_SEARCH_PATHS = "@loader_path/../Frameworks @loader_path/Frameworks";
				OTHER_LDFLAGS = "$(inherited)";
				OTHER_SWIFT_FLAGS = "$(inherited)";
				TARGET_NAME = MessagePackTests;
			};
			name = Debug;
		};
		OBJ_53 /* Release */ = {
			isa = XCBuildConfiguration;
			buildSettings = {
				EMBEDDED_CONTENT_CONTAINS_SWIFT = YES;
				FRAMEWORK_SEARCH_PATHS = (
					"$(inherited)",
					"$(PLATFORM_DIR)/Developer/Library/Frameworks",
				);
				HEADER_SEARCH_PATHS = "$(inherited)";
				INFOPLIST_FILE = MessagePack.xcodeproj/MessagePackTests_Info.plist;
				LD_RUNPATH_SEARCH_PATHS = "@loader_path/../Frameworks @loader_path/Frameworks";
				OTHER_LDFLAGS = "$(inherited)";
				OTHER_SWIFT_FLAGS = "$(inherited)";
				TARGET_NAME = MessagePackTests;
=======
		8253218F1EFFC9C500914B55 /* Debug */ = {
			isa = XCBuildConfiguration;
			buildSettings = {
				ALWAYS_SEARCH_USER_PATHS = NO;
				CLANG_ANALYZER_NONNULL = YES;
				CLANG_ANALYZER_NUMBER_OBJECT_CONVERSION = YES_AGGRESSIVE;
				CLANG_CXX_LANGUAGE_STANDARD = "gnu++0x";
				CLANG_CXX_LIBRARY = "libc++";
				CLANG_ENABLE_MODULES = YES;
				CLANG_ENABLE_OBJC_ARC = YES;
				CLANG_WARN_BLOCK_CAPTURE_AUTORELEASING = YES;
				CLANG_WARN_BOOL_CONVERSION = YES;
				CLANG_WARN_COMMA = YES;
				CLANG_WARN_CONSTANT_CONVERSION = YES;
				CLANG_WARN_DEPRECATED_OBJC_IMPLEMENTATIONS = YES;
				CLANG_WARN_DIRECT_OBJC_ISA_USAGE = YES_ERROR;
				CLANG_WARN_DOCUMENTATION_COMMENTS = YES;
				CLANG_WARN_EMPTY_BODY = YES;
				CLANG_WARN_ENUM_CONVERSION = YES;
				CLANG_WARN_INFINITE_RECURSION = YES;
				CLANG_WARN_INT_CONVERSION = YES;
				CLANG_WARN_NON_LITERAL_NULL_CONVERSION = YES;
				CLANG_WARN_OBJC_IMPLICIT_RETAIN_SELF = YES;
				CLANG_WARN_OBJC_LITERAL_CONVERSION = YES;
				CLANG_WARN_OBJC_ROOT_CLASS = YES_ERROR;
				CLANG_WARN_RANGE_LOOP_ANALYSIS = YES;
				CLANG_WARN_STRICT_PROTOTYPES = YES;
				CLANG_WARN_SUSPICIOUS_MOVE = YES;
				CLANG_WARN_UNREACHABLE_CODE = YES;
				CLANG_WARN__DUPLICATE_METHOD_MATCH = YES;
				"CODE_SIGN_IDENTITY[sdk=iphoneos*]" = "iPhone Developer";
				COPY_PHASE_STRIP = NO;
				CURRENT_PROJECT_VERSION = 1;
				DEBUG_INFORMATION_FORMAT = dwarf;
				ENABLE_STRICT_OBJC_MSGSEND = YES;
				ENABLE_TESTABILITY = YES;
				GCC_C_LANGUAGE_STANDARD = gnu99;
				GCC_DYNAMIC_NO_PIC = NO;
				GCC_NO_COMMON_BLOCKS = YES;
				GCC_OPTIMIZATION_LEVEL = 0;
				GCC_PREPROCESSOR_DEFINITIONS = (
					"DEBUG=1",
					"$(inherited)",
				);
				GCC_WARN_64_TO_32_BIT_CONVERSION = YES;
				GCC_WARN_ABOUT_RETURN_TYPE = YES_ERROR;
				GCC_WARN_UNDECLARED_SELECTOR = YES;
				GCC_WARN_UNINITIALIZED_AUTOS = YES_AGGRESSIVE;
				GCC_WARN_UNUSED_FUNCTION = YES;
				GCC_WARN_UNUSED_VARIABLE = YES;
				IPHONEOS_DEPLOYMENT_TARGET = 8.0;
				MACOSX_DEPLOYMENT_TARGET = 10.9;
				MTL_ENABLE_DEBUG_INFO = YES;
				ONLY_ACTIVE_ARCH = YES;
				SDKROOT = iphoneos;
				SWIFT_ACTIVE_COMPILATION_CONDITIONS = DEBUG;
				SWIFT_OPTIMIZATION_LEVEL = "-Onone";
				TARGETED_DEVICE_FAMILY = "1,2";
				TVOS_DEPLOYMENT_TARGET = 9.0;
				VERSIONING_SYSTEM = "apple-generic";
				VERSION_INFO_PREFIX = "";
				WATCHOS_DEPLOYMENT_TARGET = 2.0;
			};
			name = Debug;
		};
		825321901EFFC9C500914B55 /* Release */ = {
			isa = XCBuildConfiguration;
			buildSettings = {
				ALWAYS_SEARCH_USER_PATHS = NO;
				CLANG_ANALYZER_NONNULL = YES;
				CLANG_ANALYZER_NUMBER_OBJECT_CONVERSION = YES_AGGRESSIVE;
				CLANG_CXX_LANGUAGE_STANDARD = "gnu++0x";
				CLANG_CXX_LIBRARY = "libc++";
				CLANG_ENABLE_MODULES = YES;
				CLANG_ENABLE_OBJC_ARC = YES;
				CLANG_WARN_BLOCK_CAPTURE_AUTORELEASING = YES;
				CLANG_WARN_BOOL_CONVERSION = YES;
				CLANG_WARN_COMMA = YES;
				CLANG_WARN_CONSTANT_CONVERSION = YES;
				CLANG_WARN_DEPRECATED_OBJC_IMPLEMENTATIONS = YES;
				CLANG_WARN_DIRECT_OBJC_ISA_USAGE = YES_ERROR;
				CLANG_WARN_DOCUMENTATION_COMMENTS = YES;
				CLANG_WARN_EMPTY_BODY = YES;
				CLANG_WARN_ENUM_CONVERSION = YES;
				CLANG_WARN_INFINITE_RECURSION = YES;
				CLANG_WARN_INT_CONVERSION = YES;
				CLANG_WARN_NON_LITERAL_NULL_CONVERSION = YES;
				CLANG_WARN_OBJC_IMPLICIT_RETAIN_SELF = YES;
				CLANG_WARN_OBJC_LITERAL_CONVERSION = YES;
				CLANG_WARN_OBJC_ROOT_CLASS = YES_ERROR;
				CLANG_WARN_RANGE_LOOP_ANALYSIS = YES;
				CLANG_WARN_STRICT_PROTOTYPES = YES;
				CLANG_WARN_SUSPICIOUS_MOVE = YES;
				CLANG_WARN_UNREACHABLE_CODE = YES;
				CLANG_WARN__DUPLICATE_METHOD_MATCH = YES;
				"CODE_SIGN_IDENTITY[sdk=iphoneos*]" = "iPhone Developer";
				COPY_PHASE_STRIP = NO;
				CURRENT_PROJECT_VERSION = 1;
				DEBUG_INFORMATION_FORMAT = "dwarf-with-dsym";
				ENABLE_NS_ASSERTIONS = NO;
				ENABLE_STRICT_OBJC_MSGSEND = YES;
				GCC_C_LANGUAGE_STANDARD = gnu99;
				GCC_NO_COMMON_BLOCKS = YES;
				GCC_WARN_64_TO_32_BIT_CONVERSION = YES;
				GCC_WARN_ABOUT_RETURN_TYPE = YES_ERROR;
				GCC_WARN_UNDECLARED_SELECTOR = YES;
				GCC_WARN_UNINITIALIZED_AUTOS = YES_AGGRESSIVE;
				GCC_WARN_UNUSED_FUNCTION = YES;
				GCC_WARN_UNUSED_VARIABLE = YES;
				IPHONEOS_DEPLOYMENT_TARGET = 8.0;
				MACOSX_DEPLOYMENT_TARGET = 10.9;
				MTL_ENABLE_DEBUG_INFO = NO;
				SDKROOT = iphoneos;
				SWIFT_OPTIMIZATION_LEVEL = "-Owholemodule";
				TARGETED_DEVICE_FAMILY = "1,2";
				TVOS_DEPLOYMENT_TARGET = 9.0;
				VALIDATE_PRODUCT = YES;
				VERSIONING_SYSTEM = "apple-generic";
				VERSION_INFO_PREFIX = "";
				WATCHOS_DEPLOYMENT_TARGET = 2.0;
			};
			name = Release;
		};
		825321921EFFC9C500914B55 /* Debug */ = {
			isa = XCBuildConfiguration;
			buildSettings = {
				CLANG_ENABLE_MODULES = YES;
				CODE_SIGN_IDENTITY = "";
				DEFINES_MODULE = YES;
				DYLIB_COMPATIBILITY_VERSION = 1;
				DYLIB_CURRENT_VERSION = 1;
				DYLIB_INSTALL_NAME_BASE = "@rpath";
				INFOPLIST_FILE = "$(SRCROOT)/Resources/Info.plist";
				INSTALL_PATH = "$(LOCAL_LIBRARY_DIR)/Frameworks";
				LD_RUNPATH_SEARCH_PATHS = "$(inherited) @executable_path/Frameworks @loader_path/Frameworks";
				PRODUCT_BUNDLE_IDENTIFIER = us.pandamonia.MessagePack;
				PRODUCT_NAME = MessagePack;
				SKIP_INSTALL = YES;
				SWIFT_OPTIMIZATION_LEVEL = "-Onone";
				SWIFT_VERSION = 4.0;
			};
			name = Debug;
		};
		825321931EFFC9C500914B55 /* Release */ = {
			isa = XCBuildConfiguration;
			buildSettings = {
				CLANG_ENABLE_MODULES = YES;
				CODE_SIGN_IDENTITY = "";
				DEFINES_MODULE = YES;
				DYLIB_COMPATIBILITY_VERSION = 1;
				DYLIB_CURRENT_VERSION = 1;
				DYLIB_INSTALL_NAME_BASE = "@rpath";
				INFOPLIST_FILE = "$(SRCROOT)/Resources/Info.plist";
				INSTALL_PATH = "$(LOCAL_LIBRARY_DIR)/Frameworks";
				LD_RUNPATH_SEARCH_PATHS = "$(inherited) @executable_path/Frameworks @loader_path/Frameworks";
				PRODUCT_BUNDLE_IDENTIFIER = us.pandamonia.MessagePack;
				PRODUCT_NAME = MessagePack;
				SKIP_INSTALL = YES;
				SWIFT_VERSION = 4.0;
			};
			name = Release;
		};
		825321951EFFC9C500914B55 /* Debug */ = {
			isa = XCBuildConfiguration;
			buildSettings = {
				ALWAYS_EMBED_SWIFT_STANDARD_LIBRARIES = YES;
				INFOPLIST_FILE = "Resources/Tests-Info.plist";
				LD_RUNPATH_SEARCH_PATHS = "$(inherited) @executable_path/Frameworks @loader_path/Frameworks";
				PRODUCT_BUNDLE_IDENTIFIER = us.pandamonia.MessagePackTests;
				PRODUCT_NAME = "$(TARGET_NAME)";
				SWIFT_VERSION = 4.0;
			};
			name = Debug;
		};
		825321961EFFC9C500914B55 /* Release */ = {
			isa = XCBuildConfiguration;
			buildSettings = {
				ALWAYS_EMBED_SWIFT_STANDARD_LIBRARIES = YES;
				INFOPLIST_FILE = "Resources/Tests-Info.plist";
				LD_RUNPATH_SEARCH_PATHS = "$(inherited) @executable_path/Frameworks @loader_path/Frameworks";
				PRODUCT_BUNDLE_IDENTIFIER = us.pandamonia.MessagePackTests;
				PRODUCT_NAME = "$(TARGET_NAME)";
				SWIFT_VERSION = 4.0;
			};
			name = Release;
		};
		825321D91EFFCAED00914B55 /* Debug */ = {
			isa = XCBuildConfiguration;
			buildSettings = {
				APPLICATION_EXTENSION_API_ONLY = YES;
				CODE_SIGN_IDENTITY = "";
				DEFINES_MODULE = YES;
				DYLIB_COMPATIBILITY_VERSION = 1;
				DYLIB_CURRENT_VERSION = 1;
				DYLIB_INSTALL_NAME_BASE = "@rpath";
				INFOPLIST_FILE = "$(SRCROOT)/Resources/Info.plist";
				INSTALL_PATH = "$(LOCAL_LIBRARY_DIR)/Frameworks";
				LD_RUNPATH_SEARCH_PATHS = "$(inherited) @executable_path/Frameworks @loader_path/Frameworks";
				PRODUCT_BUNDLE_IDENTIFIER = us.pandamonia.MessagePack;
				PRODUCT_NAME = MessagePack;
				SDKROOT = watchos;
				SKIP_INSTALL = YES;
				SWIFT_VERSION = 4.0;
				TARGETED_DEVICE_FAMILY = 4;
			};
			name = Debug;
		};
		825321DA1EFFCAED00914B55 /* Release */ = {
			isa = XCBuildConfiguration;
			buildSettings = {
				APPLICATION_EXTENSION_API_ONLY = YES;
				CODE_SIGN_IDENTITY = "";
				DEFINES_MODULE = YES;
				DYLIB_COMPATIBILITY_VERSION = 1;
				DYLIB_CURRENT_VERSION = 1;
				DYLIB_INSTALL_NAME_BASE = "@rpath";
				INFOPLIST_FILE = "$(SRCROOT)/Resources/Info.plist";
				INSTALL_PATH = "$(LOCAL_LIBRARY_DIR)/Frameworks";
				LD_RUNPATH_SEARCH_PATHS = "$(inherited) @executable_path/Frameworks @loader_path/Frameworks";
				PRODUCT_BUNDLE_IDENTIFIER = us.pandamonia.MessagePack;
				PRODUCT_NAME = MessagePack;
				SDKROOT = watchos;
				SKIP_INSTALL = YES;
				SWIFT_VERSION = 4.0;
				TARGETED_DEVICE_FAMILY = 4;
			};
			name = Release;
		};
		825321F21EFFCAFA00914B55 /* Debug */ = {
			isa = XCBuildConfiguration;
			buildSettings = {
				CODE_SIGN_IDENTITY = "";
				DEFINES_MODULE = YES;
				DYLIB_COMPATIBILITY_VERSION = 1;
				DYLIB_CURRENT_VERSION = 1;
				DYLIB_INSTALL_NAME_BASE = "@rpath";
				INFOPLIST_FILE = "$(SRCROOT)/Resources/Info.plist";
				INSTALL_PATH = "$(LOCAL_LIBRARY_DIR)/Frameworks";
				LD_RUNPATH_SEARCH_PATHS = "$(inherited) @executable_path/Frameworks @loader_path/Frameworks";
				PRODUCT_BUNDLE_IDENTIFIER = us.pandamonia.MessagePack;
				PRODUCT_NAME = MessagePack;
				SDKROOT = appletvos;
				SKIP_INSTALL = YES;
				SWIFT_VERSION = 4.0;
				TARGETED_DEVICE_FAMILY = 3;
			};
			name = Debug;
		};
		825321F31EFFCAFA00914B55 /* Release */ = {
			isa = XCBuildConfiguration;
			buildSettings = {
				CODE_SIGN_IDENTITY = "";
				DEFINES_MODULE = YES;
				DYLIB_COMPATIBILITY_VERSION = 1;
				DYLIB_CURRENT_VERSION = 1;
				DYLIB_INSTALL_NAME_BASE = "@rpath";
				INFOPLIST_FILE = "$(SRCROOT)/Resources/Info.plist";
				INSTALL_PATH = "$(LOCAL_LIBRARY_DIR)/Frameworks";
				LD_RUNPATH_SEARCH_PATHS = "$(inherited) @executable_path/Frameworks @loader_path/Frameworks";
				PRODUCT_BUNDLE_IDENTIFIER = us.pandamonia.MessagePack;
				PRODUCT_NAME = MessagePack;
				SDKROOT = appletvos;
				SKIP_INSTALL = YES;
				SWIFT_VERSION = 4.0;
				TARGETED_DEVICE_FAMILY = 3;
			};
			name = Release;
		};
		825321F51EFFCAFA00914B55 /* Debug */ = {
			isa = XCBuildConfiguration;
			buildSettings = {
				ALWAYS_EMBED_SWIFT_STANDARD_LIBRARIES = YES;
				INFOPLIST_FILE = "Resources/Tests-Info.plist";
				LD_RUNPATH_SEARCH_PATHS = "$(inherited) @executable_path/Frameworks @loader_path/Frameworks";
				PRODUCT_BUNDLE_IDENTIFIER = us.pandamonia.MessagePackTests;
				PRODUCT_NAME = "$(TARGET_NAME)";
				SDKROOT = appletvos;
				SWIFT_VERSION = 4.0;
				TVOS_DEPLOYMENT_TARGET = 10.2;
			};
			name = Debug;
		};
		825321F61EFFCAFA00914B55 /* Release */ = {
			isa = XCBuildConfiguration;
			buildSettings = {
				ALWAYS_EMBED_SWIFT_STANDARD_LIBRARIES = YES;
				INFOPLIST_FILE = "Resources/Tests-Info.plist";
				LD_RUNPATH_SEARCH_PATHS = "$(inherited) @executable_path/Frameworks @loader_path/Frameworks";
				PRODUCT_BUNDLE_IDENTIFIER = us.pandamonia.MessagePackTests;
				PRODUCT_NAME = "$(TARGET_NAME)";
				SDKROOT = appletvos;
				SWIFT_VERSION = 4.0;
				TVOS_DEPLOYMENT_TARGET = 10.2;
			};
			name = Release;
		};
		8253220E1EFFCB2B00914B55 /* Debug */ = {
			isa = XCBuildConfiguration;
			buildSettings = {
				CODE_SIGN_IDENTITY = "-";
				COMBINE_HIDPI_IMAGES = YES;
				DEFINES_MODULE = YES;
				DYLIB_COMPATIBILITY_VERSION = 1;
				DYLIB_CURRENT_VERSION = 1;
				DYLIB_INSTALL_NAME_BASE = "@rpath";
				FRAMEWORK_VERSION = A;
				INFOPLIST_FILE = "$(SRCROOT)/Resources/Info.plist";
				INSTALL_PATH = "$(LOCAL_LIBRARY_DIR)/Frameworks";
				LD_RUNPATH_SEARCH_PATHS = "$(inherited) @executable_path/../Frameworks @loader_path/Frameworks";
				PRODUCT_BUNDLE_IDENTIFIER = us.pandamonia.MessagePack;
				PRODUCT_NAME = MessagePack;
				SDKROOT = macosx;
				SKIP_INSTALL = YES;
				SWIFT_SWIFT3_OBJC_INFERENCE = Off;
				SWIFT_VERSION = 4.0;
			};
			name = Debug;
		};
		8253220F1EFFCB2B00914B55 /* Release */ = {
			isa = XCBuildConfiguration;
			buildSettings = {
				CODE_SIGN_IDENTITY = "-";
				COMBINE_HIDPI_IMAGES = YES;
				DEFINES_MODULE = YES;
				DYLIB_COMPATIBILITY_VERSION = 1;
				DYLIB_CURRENT_VERSION = 1;
				DYLIB_INSTALL_NAME_BASE = "@rpath";
				FRAMEWORK_VERSION = A;
				INFOPLIST_FILE = "$(SRCROOT)/Resources/Info.plist";
				INSTALL_PATH = "$(LOCAL_LIBRARY_DIR)/Frameworks";
				LD_RUNPATH_SEARCH_PATHS = "$(inherited) @executable_path/../Frameworks @loader_path/Frameworks";
				PRODUCT_BUNDLE_IDENTIFIER = us.pandamonia.MessagePack;
				PRODUCT_NAME = MessagePack;
				SDKROOT = macosx;
				SKIP_INSTALL = YES;
				SWIFT_SWIFT3_OBJC_INFERENCE = Off;
				SWIFT_VERSION = 4.0;
			};
			name = Release;
		};
		825322111EFFCB2B00914B55 /* Debug */ = {
			isa = XCBuildConfiguration;
			buildSettings = {
				ALWAYS_EMBED_SWIFT_STANDARD_LIBRARIES = YES;
				CODE_SIGN_IDENTITY = "-";
				COMBINE_HIDPI_IMAGES = YES;
				INFOPLIST_FILE = "Resources/Tests-Info.plist";
				LD_RUNPATH_SEARCH_PATHS = "$(inherited) @executable_path/../Frameworks @loader_path/../Frameworks";
				MACOSX_DEPLOYMENT_TARGET = 10.12;
				PRODUCT_BUNDLE_IDENTIFIER = us.pandamonia.MessagePackTests;
				PRODUCT_NAME = "$(TARGET_NAME)";
				SDKROOT = macosx;
				SWIFT_VERSION = 4.0;
			};
			name = Debug;
		};
		825322121EFFCB2B00914B55 /* Release */ = {
			isa = XCBuildConfiguration;
			buildSettings = {
				ALWAYS_EMBED_SWIFT_STANDARD_LIBRARIES = YES;
				CODE_SIGN_IDENTITY = "-";
				COMBINE_HIDPI_IMAGES = YES;
				INFOPLIST_FILE = "Resources/Tests-Info.plist";
				LD_RUNPATH_SEARCH_PATHS = "$(inherited) @executable_path/../Frameworks @loader_path/../Frameworks";
				MACOSX_DEPLOYMENT_TARGET = 10.12;
				PRODUCT_BUNDLE_IDENTIFIER = us.pandamonia.MessagePackTests;
				PRODUCT_NAME = "$(TARGET_NAME)";
				SDKROOT = macosx;
				SWIFT_VERSION = 4.0;
>>>>>>> 27b35fd4
			};
			name = Release;
		};
/* End XCBuildConfiguration section */

/* Begin XCConfigurationList section */
<<<<<<< HEAD
		OBJ_2 /* Build configuration list for PBXProject "MessagePack" */ = {
			isa = XCConfigurationList;
			buildConfigurations = (
				OBJ_3 /* Debug */,
				OBJ_4 /* Release */,
			);
			defaultConfigurationIsVisible = 0;
			defaultConfigurationName = Debug;
		};
		OBJ_39 /* Build configuration list for PBXNativeTarget "MessagePack" */ = {
			isa = XCConfigurationList;
			buildConfigurations = (
				OBJ_40 /* Debug */,
				OBJ_41 /* Release */,
			);
			defaultConfigurationIsVisible = 0;
			defaultConfigurationName = Debug;
		};
		OBJ_51 /* Build configuration list for PBXNativeTarget "MessagePackTests" */ = {
			isa = XCConfigurationList;
			buildConfigurations = (
				OBJ_52 /* Debug */,
				OBJ_53 /* Release */,
			);
			defaultConfigurationIsVisible = 0;
			defaultConfigurationName = Debug;
		};
/* End XCConfigurationList section */
	};
	rootObject = OBJ_1 /* Project object */;
=======
		825321771EFFC9C400914B55 /* Build configuration list for PBXProject "MessagePack" */ = {
			isa = XCConfigurationList;
			buildConfigurations = (
				8253218F1EFFC9C500914B55 /* Debug */,
				825321901EFFC9C500914B55 /* Release */,
			);
			defaultConfigurationIsVisible = 0;
			defaultConfigurationName = Release;
		};
		825321911EFFC9C500914B55 /* Build configuration list for PBXNativeTarget "MessagePack-iOS" */ = {
			isa = XCConfigurationList;
			buildConfigurations = (
				825321921EFFC9C500914B55 /* Debug */,
				825321931EFFC9C500914B55 /* Release */,
			);
			defaultConfigurationIsVisible = 0;
			defaultConfigurationName = Release;
		};
		825321941EFFC9C500914B55 /* Build configuration list for PBXNativeTarget "MessagePackTests-iOS" */ = {
			isa = XCConfigurationList;
			buildConfigurations = (
				825321951EFFC9C500914B55 /* Debug */,
				825321961EFFC9C500914B55 /* Release */,
			);
			defaultConfigurationIsVisible = 0;
			defaultConfigurationName = Release;
		};
		825321D81EFFCAED00914B55 /* Build configuration list for PBXNativeTarget "MessagePack-watchOS" */ = {
			isa = XCConfigurationList;
			buildConfigurations = (
				825321D91EFFCAED00914B55 /* Debug */,
				825321DA1EFFCAED00914B55 /* Release */,
			);
			defaultConfigurationIsVisible = 0;
			defaultConfigurationName = Release;
		};
		825321F11EFFCAFA00914B55 /* Build configuration list for PBXNativeTarget "MessagePack-tvOS" */ = {
			isa = XCConfigurationList;
			buildConfigurations = (
				825321F21EFFCAFA00914B55 /* Debug */,
				825321F31EFFCAFA00914B55 /* Release */,
			);
			defaultConfigurationIsVisible = 0;
			defaultConfigurationName = Release;
		};
		825321F41EFFCAFA00914B55 /* Build configuration list for PBXNativeTarget "MessagePackTests-tvOS" */ = {
			isa = XCConfigurationList;
			buildConfigurations = (
				825321F51EFFCAFA00914B55 /* Debug */,
				825321F61EFFCAFA00914B55 /* Release */,
			);
			defaultConfigurationIsVisible = 0;
			defaultConfigurationName = Release;
		};
		8253220D1EFFCB2B00914B55 /* Build configuration list for PBXNativeTarget "MessagePack-macOS" */ = {
			isa = XCConfigurationList;
			buildConfigurations = (
				8253220E1EFFCB2B00914B55 /* Debug */,
				8253220F1EFFCB2B00914B55 /* Release */,
			);
			defaultConfigurationIsVisible = 0;
			defaultConfigurationName = Release;
		};
		825322101EFFCB2B00914B55 /* Build configuration list for PBXNativeTarget "MessagePackTests-macOS" */ = {
			isa = XCConfigurationList;
			buildConfigurations = (
				825322111EFFCB2B00914B55 /* Debug */,
				825322121EFFCB2B00914B55 /* Release */,
			);
			defaultConfigurationIsVisible = 0;
			defaultConfigurationName = Release;
		};
/* End XCConfigurationList section */
	};
	rootObject = 825321741EFFC9C400914B55 /* Project object */;
>>>>>>> 27b35fd4
}<|MERGE_RESOLUTION|>--- conflicted
+++ resolved
@@ -7,41 +7,6 @@
 	objects = {
 
 /* Begin PBXBuildFile section */
-<<<<<<< HEAD
-		C8A40E6625A9539700C439F0 /* Subdata.swift in Sources */ = {isa = PBXBuildFile; fileRef = C8A40E6525A9539700C439F0 /* Subdata.swift */; };
-		OBJ_43 /* ConvenienceInitializers.swift in Sources */ = {isa = PBXBuildFile; fileRef = OBJ_9 /* ConvenienceInitializers.swift */; };
-		OBJ_44 /* ConvenienceProperties.swift in Sources */ = {isa = PBXBuildFile; fileRef = OBJ_10 /* ConvenienceProperties.swift */; };
-		OBJ_45 /* LiteralConvertibles.swift in Sources */ = {isa = PBXBuildFile; fileRef = OBJ_11 /* LiteralConvertibles.swift */; };
-		OBJ_46 /* MessagePack.swift in Sources */ = {isa = PBXBuildFile; fileRef = OBJ_12 /* MessagePack.swift */; };
-		OBJ_47 /* Pack.swift in Sources */ = {isa = PBXBuildFile; fileRef = OBJ_13 /* Pack.swift */; };
-		OBJ_48 /* Unpack.swift in Sources */ = {isa = PBXBuildFile; fileRef = OBJ_14 /* Unpack.swift */; };
-		OBJ_55 /* ArrayTests.swift in Sources */ = {isa = PBXBuildFile; fileRef = OBJ_17 /* ArrayTests.swift */; };
-		OBJ_56 /* BinaryTests.swift in Sources */ = {isa = PBXBuildFile; fileRef = OBJ_18 /* BinaryTests.swift */; };
-		OBJ_57 /* ConvenienceInitializersTests.swift in Sources */ = {isa = PBXBuildFile; fileRef = OBJ_19 /* ConvenienceInitializersTests.swift */; };
-		OBJ_58 /* ConveniencePropertiesTests.swift in Sources */ = {isa = PBXBuildFile; fileRef = OBJ_20 /* ConveniencePropertiesTests.swift */; };
-		OBJ_59 /* DescriptionTests.swift in Sources */ = {isa = PBXBuildFile; fileRef = OBJ_21 /* DescriptionTests.swift */; };
-		OBJ_60 /* DoubleTests.swift in Sources */ = {isa = PBXBuildFile; fileRef = OBJ_22 /* DoubleTests.swift */; };
-		OBJ_61 /* EqualityTests.swift in Sources */ = {isa = PBXBuildFile; fileRef = OBJ_23 /* EqualityTests.swift */; };
-		OBJ_62 /* ExampleTests.swift in Sources */ = {isa = PBXBuildFile; fileRef = OBJ_24 /* ExampleTests.swift */; };
-		OBJ_63 /* ExtendedTests.swift in Sources */ = {isa = PBXBuildFile; fileRef = OBJ_25 /* ExtendedTests.swift */; };
-		OBJ_64 /* FalseTests.swift in Sources */ = {isa = PBXBuildFile; fileRef = OBJ_26 /* FalseTests.swift */; };
-		OBJ_65 /* FloatTests.swift in Sources */ = {isa = PBXBuildFile; fileRef = OBJ_27 /* FloatTests.swift */; };
-		OBJ_66 /* HashValueTests.swift in Sources */ = {isa = PBXBuildFile; fileRef = OBJ_28 /* HashValueTests.swift */; };
-		OBJ_67 /* IntegerTests.swift in Sources */ = {isa = PBXBuildFile; fileRef = OBJ_29 /* IntegerTests.swift */; };
-		OBJ_68 /* MapTests.swift in Sources */ = {isa = PBXBuildFile; fileRef = OBJ_30 /* MapTests.swift */; };
-		OBJ_69 /* NilTests.swift in Sources */ = {isa = PBXBuildFile; fileRef = OBJ_31 /* NilTests.swift */; };
-		OBJ_70 /* StringTests.swift in Sources */ = {isa = PBXBuildFile; fileRef = OBJ_32 /* StringTests.swift */; };
-		OBJ_71 /* TrueTests.swift in Sources */ = {isa = PBXBuildFile; fileRef = OBJ_33 /* TrueTests.swift */; };
-		OBJ_73 /* MessagePack.framework in Frameworks */ = {isa = PBXBuildFile; fileRef = OBJ_36 /* MessagePack.framework */; };
-/* End PBXBuildFile section */
-
-/* Begin PBXContainerItemProxy section */
-		C8A40E6225A951F500C439F0 /* PBXContainerItemProxy */ = {
-			isa = PBXContainerItemProxy;
-			containerPortal = OBJ_1 /* Project object */;
-			proxyType = 1;
-			remoteGlobalIDString = OBJ_38;
-=======
 		825321871EFFC9C500914B55 /* MessagePack.framework in Frameworks */ = {isa = PBXBuildFile; fileRef = 8253217D1EFFC9C400914B55 /* MessagePack.framework */; };
 		8253219E1EFFCA0D00914B55 /* ConvenienceInitializers.swift in Sources */ = {isa = PBXBuildFile; fileRef = 825321971EFFCA0D00914B55 /* ConvenienceInitializers.swift */; };
 		8253219F1EFFCA0D00914B55 /* ConvenienceProperties.swift in Sources */ = {isa = PBXBuildFile; fileRef = 825321981EFFCA0D00914B55 /* ConvenienceProperties.swift */; };
@@ -150,57 +115,11 @@
 			containerPortal = 825321741EFFC9C400914B55 /* Project object */;
 			proxyType = 1;
 			remoteGlobalIDString = 825321FB1EFFCB2A00914B55;
->>>>>>> 27b35fd4
 			remoteInfo = MessagePack;
 		};
 /* End PBXContainerItemProxy section */
 
 /* Begin PBXFileReference section */
-<<<<<<< HEAD
-		C8A40E6525A9539700C439F0 /* Subdata.swift */ = {isa = PBXFileReference; lastKnownFileType = sourcecode.swift; path = Subdata.swift; sourceTree = "<group>"; };
-		OBJ_10 /* ConvenienceProperties.swift */ = {isa = PBXFileReference; lastKnownFileType = sourcecode.swift; path = ConvenienceProperties.swift; sourceTree = "<group>"; };
-		OBJ_11 /* LiteralConvertibles.swift */ = {isa = PBXFileReference; lastKnownFileType = sourcecode.swift; path = LiteralConvertibles.swift; sourceTree = "<group>"; };
-		OBJ_12 /* MessagePack.swift */ = {isa = PBXFileReference; lastKnownFileType = sourcecode.swift; path = MessagePack.swift; sourceTree = "<group>"; };
-		OBJ_13 /* Pack.swift */ = {isa = PBXFileReference; lastKnownFileType = sourcecode.swift; path = Pack.swift; sourceTree = "<group>"; };
-		OBJ_14 /* Unpack.swift */ = {isa = PBXFileReference; lastKnownFileType = sourcecode.swift; path = Unpack.swift; sourceTree = "<group>"; };
-		OBJ_17 /* ArrayTests.swift */ = {isa = PBXFileReference; lastKnownFileType = sourcecode.swift; path = ArrayTests.swift; sourceTree = "<group>"; };
-		OBJ_18 /* BinaryTests.swift */ = {isa = PBXFileReference; lastKnownFileType = sourcecode.swift; path = BinaryTests.swift; sourceTree = "<group>"; };
-		OBJ_19 /* ConvenienceInitializersTests.swift */ = {isa = PBXFileReference; lastKnownFileType = sourcecode.swift; path = ConvenienceInitializersTests.swift; sourceTree = "<group>"; };
-		OBJ_20 /* ConveniencePropertiesTests.swift */ = {isa = PBXFileReference; lastKnownFileType = sourcecode.swift; path = ConveniencePropertiesTests.swift; sourceTree = "<group>"; };
-		OBJ_21 /* DescriptionTests.swift */ = {isa = PBXFileReference; lastKnownFileType = sourcecode.swift; path = DescriptionTests.swift; sourceTree = "<group>"; };
-		OBJ_22 /* DoubleTests.swift */ = {isa = PBXFileReference; lastKnownFileType = sourcecode.swift; path = DoubleTests.swift; sourceTree = "<group>"; };
-		OBJ_23 /* EqualityTests.swift */ = {isa = PBXFileReference; lastKnownFileType = sourcecode.swift; path = EqualityTests.swift; sourceTree = "<group>"; };
-		OBJ_24 /* ExampleTests.swift */ = {isa = PBXFileReference; lastKnownFileType = sourcecode.swift; path = ExampleTests.swift; sourceTree = "<group>"; };
-		OBJ_25 /* ExtendedTests.swift */ = {isa = PBXFileReference; lastKnownFileType = sourcecode.swift; path = ExtendedTests.swift; sourceTree = "<group>"; };
-		OBJ_26 /* FalseTests.swift */ = {isa = PBXFileReference; lastKnownFileType = sourcecode.swift; path = FalseTests.swift; sourceTree = "<group>"; };
-		OBJ_27 /* FloatTests.swift */ = {isa = PBXFileReference; lastKnownFileType = sourcecode.swift; path = FloatTests.swift; sourceTree = "<group>"; };
-		OBJ_28 /* HashValueTests.swift */ = {isa = PBXFileReference; lastKnownFileType = sourcecode.swift; path = HashValueTests.swift; sourceTree = "<group>"; };
-		OBJ_29 /* IntegerTests.swift */ = {isa = PBXFileReference; lastKnownFileType = sourcecode.swift; path = IntegerTests.swift; sourceTree = "<group>"; };
-		OBJ_30 /* MapTests.swift */ = {isa = PBXFileReference; lastKnownFileType = sourcecode.swift; path = MapTests.swift; sourceTree = "<group>"; };
-		OBJ_31 /* NilTests.swift */ = {isa = PBXFileReference; lastKnownFileType = sourcecode.swift; path = NilTests.swift; sourceTree = "<group>"; };
-		OBJ_32 /* StringTests.swift */ = {isa = PBXFileReference; lastKnownFileType = sourcecode.swift; path = StringTests.swift; sourceTree = "<group>"; };
-		OBJ_33 /* TrueTests.swift */ = {isa = PBXFileReference; lastKnownFileType = sourcecode.swift; path = TrueTests.swift; sourceTree = "<group>"; };
-		OBJ_34 /* Resources */ = {isa = PBXFileReference; lastKnownFileType = folder; path = Resources; sourceTree = SOURCE_ROOT; };
-		OBJ_36 /* MessagePack.framework */ = {isa = PBXFileReference; lastKnownFileType = wrapper.framework; path = MessagePack.framework; sourceTree = BUILT_PRODUCTS_DIR; };
-		OBJ_37 /* MessagePackTests.xctest */ = {isa = PBXFileReference; lastKnownFileType = file; path = MessagePackTests.xctest; sourceTree = BUILT_PRODUCTS_DIR; };
-		OBJ_6 /* Package.swift */ = {isa = PBXFileReference; explicitFileType = sourcecode.swift; path = Package.swift; sourceTree = "<group>"; };
-		OBJ_9 /* ConvenienceInitializers.swift */ = {isa = PBXFileReference; lastKnownFileType = sourcecode.swift; path = ConvenienceInitializers.swift; sourceTree = "<group>"; };
-/* End PBXFileReference section */
-
-/* Begin PBXFrameworksBuildPhase section */
-		OBJ_49 /* Frameworks */ = {
-			isa = PBXFrameworksBuildPhase;
-			buildActionMask = 0;
-			files = (
-			);
-			runOnlyForDeploymentPostprocessing = 0;
-		};
-		OBJ_72 /* Frameworks */ = {
-			isa = PBXFrameworksBuildPhase;
-			buildActionMask = 0;
-			files = (
-				OBJ_73 /* MessagePack.framework in Frameworks */,
-=======
 		8253217D1EFFC9C400914B55 /* MessagePack.framework */ = {isa = PBXFileReference; explicitFileType = wrapper.framework; includeInIndex = 0; path = MessagePack.framework; sourceTree = BUILT_PRODUCTS_DIR; };
 		825321861EFFC9C500914B55 /* MessagePackTests-iOS.xctest */ = {isa = PBXFileReference; explicitFileType = wrapper.cfbundle; includeInIndex = 0; path = "MessagePackTests-iOS.xctest"; sourceTree = BUILT_PRODUCTS_DIR; };
 		825321971EFFCA0D00914B55 /* ConvenienceInitializers.swift */ = {isa = PBXFileReference; fileEncoding = 4; lastKnownFileType = sourcecode.swift; name = ConvenienceInitializers.swift; path = Sources/MessagePack/ConvenienceInitializers.swift; sourceTree = SOURCE_ROOT; };
@@ -288,101 +207,12 @@
 			buildActionMask = 2147483647;
 			files = (
 				825322051EFFCB2B00914B55 /* MessagePack.framework in Frameworks */,
->>>>>>> 27b35fd4
 			);
 			runOnlyForDeploymentPostprocessing = 0;
 		};
 /* End PBXFrameworksBuildPhase section */
 
 /* Begin PBXGroup section */
-<<<<<<< HEAD
-		OBJ_15 /* Tests */ = {
-			isa = PBXGroup;
-			children = (
-				OBJ_16 /* MessagePackTests */,
-			);
-			name = Tests;
-			sourceTree = SOURCE_ROOT;
-		};
-		OBJ_16 /* MessagePackTests */ = {
-			isa = PBXGroup;
-			children = (
-				OBJ_17 /* ArrayTests.swift */,
-				OBJ_18 /* BinaryTests.swift */,
-				OBJ_19 /* ConvenienceInitializersTests.swift */,
-				OBJ_20 /* ConveniencePropertiesTests.swift */,
-				OBJ_21 /* DescriptionTests.swift */,
-				OBJ_22 /* DoubleTests.swift */,
-				OBJ_23 /* EqualityTests.swift */,
-				OBJ_24 /* ExampleTests.swift */,
-				OBJ_25 /* ExtendedTests.swift */,
-				OBJ_26 /* FalseTests.swift */,
-				OBJ_27 /* FloatTests.swift */,
-				OBJ_28 /* HashValueTests.swift */,
-				OBJ_29 /* IntegerTests.swift */,
-				OBJ_30 /* MapTests.swift */,
-				OBJ_31 /* NilTests.swift */,
-				OBJ_32 /* StringTests.swift */,
-				OBJ_33 /* TrueTests.swift */,
-			);
-			name = MessagePackTests;
-			path = Tests/MessagePackTests;
-			sourceTree = SOURCE_ROOT;
-		};
-		OBJ_35 /* Products */ = {
-			isa = PBXGroup;
-			children = (
-				OBJ_36 /* MessagePack.framework */,
-				OBJ_37 /* MessagePackTests.xctest */,
-			);
-			name = Products;
-			sourceTree = BUILT_PRODUCTS_DIR;
-		};
-		OBJ_5 /*  */ = {
-			isa = PBXGroup;
-			children = (
-				OBJ_6 /* Package.swift */,
-				OBJ_7 /* Sources */,
-				OBJ_15 /* Tests */,
-				OBJ_34 /* Resources */,
-				OBJ_35 /* Products */,
-			);
-			name = "";
-			sourceTree = "<group>";
-		};
-		OBJ_7 /* Sources */ = {
-			isa = PBXGroup;
-			children = (
-				OBJ_8 /* MessagePack */,
-			);
-			name = Sources;
-			sourceTree = SOURCE_ROOT;
-		};
-		OBJ_8 /* MessagePack */ = {
-			isa = PBXGroup;
-			children = (
-				OBJ_9 /* ConvenienceInitializers.swift */,
-				OBJ_10 /* ConvenienceProperties.swift */,
-				OBJ_11 /* LiteralConvertibles.swift */,
-				OBJ_12 /* MessagePack.swift */,
-				OBJ_13 /* Pack.swift */,
-				OBJ_14 /* Unpack.swift */,
-				C8A40E6525A9539700C439F0 /* Subdata.swift */,
-			);
-			name = MessagePack;
-			path = Sources/MessagePack;
-			sourceTree = SOURCE_ROOT;
-		};
-/* End PBXGroup section */
-
-/* Begin PBXNativeTarget section */
-		OBJ_38 /* MessagePack */ = {
-			isa = PBXNativeTarget;
-			buildConfigurationList = OBJ_39 /* Build configuration list for PBXNativeTarget "MessagePack" */;
-			buildPhases = (
-				OBJ_42 /* Sources */,
-				OBJ_49 /* Frameworks */,
-=======
 		825321731EFFC9C400914B55 = {
 			isa = PBXGroup;
 			children = (
@@ -501,25 +331,11 @@
 				825321791EFFC9C400914B55 /* Frameworks */,
 				8253217A1EFFC9C400914B55 /* Headers */,
 				8253217B1EFFC9C400914B55 /* Resources */,
->>>>>>> 27b35fd4
 			);
 			buildRules = (
 			);
 			dependencies = (
 			);
-<<<<<<< HEAD
-			name = MessagePack;
-			productName = MessagePack;
-			productReference = OBJ_36 /* MessagePack.framework */;
-			productType = "com.apple.product-type.framework";
-		};
-		OBJ_50 /* MessagePackTests */ = {
-			isa = PBXNativeTarget;
-			buildConfigurationList = OBJ_51 /* Build configuration list for PBXNativeTarget "MessagePackTests" */;
-			buildPhases = (
-				OBJ_54 /* Sources */,
-				OBJ_72 /* Frameworks */,
-=======
 			name = "MessagePack-iOS";
 			productName = MessagePack;
 			productReference = 8253217D1EFFC9C400914B55 /* MessagePack.framework */;
@@ -532,18 +348,10 @@
 				825321821EFFC9C500914B55 /* Sources */,
 				825321831EFFC9C500914B55 /* Frameworks */,
 				825321841EFFC9C500914B55 /* Resources */,
->>>>>>> 27b35fd4
 			);
 			buildRules = (
 			);
 			dependencies = (
-<<<<<<< HEAD
-				OBJ_74 /* PBXTargetDependency */,
-			);
-			name = MessagePackTests;
-			productName = MessagePackTests;
-			productReference = OBJ_37 /* MessagePackTests.xctest */;
-=======
 				825321891EFFC9C500914B55 /* PBXTargetDependency */,
 			);
 			name = "MessagePackTests-iOS";
@@ -639,20 +447,11 @@
 			name = "MessagePackTests-macOS";
 			productName = MessagePackTests;
 			productReference = 825322041EFFCB2B00914B55 /* MessagePackTests-macOS.xctest */;
->>>>>>> 27b35fd4
 			productType = "com.apple.product-type.bundle.unit-test";
 		};
 /* End PBXNativeTarget section */
 
 /* Begin PBXProject section */
-<<<<<<< HEAD
-		OBJ_1 /* Project object */ = {
-			isa = PBXProject;
-			attributes = {
-				LastUpgradeCheck = 9999;
-			};
-			buildConfigurationList = OBJ_2 /* Build configuration list for PBXProject "MessagePack" */;
-=======
 		825321741EFFC9C400914B55 /* Project object */ = {
 			isa = PBXProject;
 			attributes = {
@@ -693,23 +492,10 @@
 				};
 			};
 			buildConfigurationList = 825321771EFFC9C400914B55 /* Build configuration list for PBXProject "MessagePack" */;
->>>>>>> 27b35fd4
 			compatibilityVersion = "Xcode 3.2";
 			developmentRegion = English;
 			hasScannedForEncodings = 0;
 			knownRegions = (
-<<<<<<< HEAD
-				English,
-				en,
-			);
-			mainGroup = OBJ_5 /*  */;
-			productRefGroup = OBJ_35 /* Products */;
-			projectDirPath = "";
-			projectRoot = "";
-			targets = (
-				OBJ_38 /* MessagePack */,
-				OBJ_50 /* MessagePackTests */,
-=======
 				en,
 			);
 			mainGroup = 825321731EFFC9C400914B55;
@@ -724,49 +510,10 @@
 				825321851EFFC9C500914B55 /* MessagePackTests-iOS */,
 				825322031EFFCB2B00914B55 /* MessagePackTests-macOS */,
 				825321E71EFFCAFA00914B55 /* MessagePackTests-tvOS */,
->>>>>>> 27b35fd4
 			);
 		};
 /* End PBXProject section */
 
-<<<<<<< HEAD
-/* Begin PBXSourcesBuildPhase section */
-		OBJ_42 /* Sources */ = {
-			isa = PBXSourcesBuildPhase;
-			buildActionMask = 0;
-			files = (
-				C8A40E6625A9539700C439F0 /* Subdata.swift in Sources */,
-				OBJ_43 /* ConvenienceInitializers.swift in Sources */,
-				OBJ_44 /* ConvenienceProperties.swift in Sources */,
-				OBJ_45 /* LiteralConvertibles.swift in Sources */,
-				OBJ_46 /* MessagePack.swift in Sources */,
-				OBJ_47 /* Pack.swift in Sources */,
-				OBJ_48 /* Unpack.swift in Sources */,
-			);
-			runOnlyForDeploymentPostprocessing = 0;
-		};
-		OBJ_54 /* Sources */ = {
-			isa = PBXSourcesBuildPhase;
-			buildActionMask = 0;
-			files = (
-				OBJ_55 /* ArrayTests.swift in Sources */,
-				OBJ_56 /* BinaryTests.swift in Sources */,
-				OBJ_57 /* ConvenienceInitializersTests.swift in Sources */,
-				OBJ_58 /* ConveniencePropertiesTests.swift in Sources */,
-				OBJ_59 /* DescriptionTests.swift in Sources */,
-				OBJ_60 /* DoubleTests.swift in Sources */,
-				OBJ_61 /* EqualityTests.swift in Sources */,
-				OBJ_62 /* ExampleTests.swift in Sources */,
-				OBJ_63 /* ExtendedTests.swift in Sources */,
-				OBJ_64 /* FalseTests.swift in Sources */,
-				OBJ_65 /* FloatTests.swift in Sources */,
-				OBJ_66 /* HashValueTests.swift in Sources */,
-				OBJ_67 /* IntegerTests.swift in Sources */,
-				OBJ_68 /* MapTests.swift in Sources */,
-				OBJ_69 /* NilTests.swift in Sources */,
-				OBJ_70 /* StringTests.swift in Sources */,
-				OBJ_71 /* TrueTests.swift in Sources */,
-=======
 /* Begin PBXResourcesBuildPhase section */
 		8253217B1EFFC9C400914B55 /* Resources */ = {
 			isa = PBXResourcesBuildPhase;
@@ -948,19 +695,12 @@
 				825322131EFFCBC400914B55 /* ArrayTests.swift in Sources */,
 				825322211EFFCBC400914B55 /* NilTests.swift in Sources */,
 				8253221D1EFFCBC400914B55 /* FloatTests.swift in Sources */,
->>>>>>> 27b35fd4
 			);
 			runOnlyForDeploymentPostprocessing = 0;
 		};
 /* End PBXSourcesBuildPhase section */
 
 /* Begin PBXTargetDependency section */
-<<<<<<< HEAD
-		OBJ_74 /* PBXTargetDependency */ = {
-			isa = PBXTargetDependency;
-			target = OBJ_38 /* MessagePack */;
-			targetProxy = C8A40E6225A951F500C439F0 /* PBXContainerItemProxy */;
-=======
 		825321891EFFC9C500914B55 /* PBXTargetDependency */ = {
 			isa = PBXTargetDependency;
 			target = 8253217C1EFFC9C400914B55 /* MessagePack-iOS */;
@@ -975,130 +715,10 @@
 			isa = PBXTargetDependency;
 			target = 825321FB1EFFCB2A00914B55 /* MessagePack-macOS */;
 			targetProxy = 825322061EFFCB2B00914B55 /* PBXContainerItemProxy */;
->>>>>>> 27b35fd4
 		};
 /* End PBXTargetDependency section */
 
 /* Begin XCBuildConfiguration section */
-<<<<<<< HEAD
-		OBJ_3 /* Debug */ = {
-			isa = XCBuildConfiguration;
-			buildSettings = {
-				CLANG_ENABLE_OBJC_ARC = YES;
-				COMBINE_HIDPI_IMAGES = YES;
-				COPY_PHASE_STRIP = NO;
-				DEBUG_INFORMATION_FORMAT = dwarf;
-				DYLIB_INSTALL_NAME_BASE = "@rpath";
-				ENABLE_NS_ASSERTIONS = YES;
-				GCC_OPTIMIZATION_LEVEL = 0;
-				MACOSX_DEPLOYMENT_TARGET = 10.10;
-				ONLY_ACTIVE_ARCH = YES;
-				OTHER_SWIFT_FLAGS = "-DXcode";
-				PRODUCT_NAME = "$(TARGET_NAME)";
-				SDKROOT = macosx;
-				SUPPORTED_PLATFORMS = "macosx iphoneos iphonesimulator appletvos appletvsimulator watchos watchsimulator";
-				SWIFT_ACTIVE_COMPILATION_CONDITIONS = SWIFT_PACKAGE;
-				SWIFT_OPTIMIZATION_LEVEL = "-Onone";
-				SWIFT_VERSION = 3.0;
-				USE_HEADERMAP = NO;
-			};
-			name = Debug;
-		};
-		OBJ_4 /* Release */ = {
-			isa = XCBuildConfiguration;
-			buildSettings = {
-				CLANG_ENABLE_OBJC_ARC = YES;
-				COMBINE_HIDPI_IMAGES = YES;
-				COPY_PHASE_STRIP = YES;
-				DEBUG_INFORMATION_FORMAT = "dwarf-with-dsym";
-				DYLIB_INSTALL_NAME_BASE = "@rpath";
-				GCC_OPTIMIZATION_LEVEL = s;
-				MACOSX_DEPLOYMENT_TARGET = 10.10;
-				OTHER_SWIFT_FLAGS = "-DXcode";
-				PRODUCT_NAME = "$(TARGET_NAME)";
-				SDKROOT = macosx;
-				SUPPORTED_PLATFORMS = "macosx iphoneos iphonesimulator appletvos appletvsimulator watchos watchsimulator";
-				SWIFT_ACTIVE_COMPILATION_CONDITIONS = SWIFT_PACKAGE;
-				SWIFT_OPTIMIZATION_LEVEL = "-Owholemodule";
-				SWIFT_VERSION = 3.0;
-				USE_HEADERMAP = NO;
-			};
-			name = Release;
-		};
-		OBJ_40 /* Debug */ = {
-			isa = XCBuildConfiguration;
-			buildSettings = {
-				ENABLE_TESTABILITY = YES;
-				FRAMEWORK_SEARCH_PATHS = (
-					"$(inherited)",
-					"$(PLATFORM_DIR)/Developer/Library/Frameworks",
-				);
-				HEADER_SEARCH_PATHS = "$(inherited)";
-				INFOPLIST_FILE = MessagePack.xcodeproj/MessagePack_Info.plist;
-				LD_RUNPATH_SEARCH_PATHS = "$(TOOLCHAIN_DIR)/usr/lib/swift/macosx";
-				OTHER_LDFLAGS = "$(inherited)";
-				OTHER_SWIFT_FLAGS = "$(inherited)";
-				PRODUCT_BUNDLE_IDENTIFIER = MessagePack;
-				PRODUCT_MODULE_NAME = "$(TARGET_NAME:c99extidentifier)";
-				PRODUCT_NAME = "$(TARGET_NAME:c99extidentifier)";
-				SKIP_INSTALL = YES;
-				TARGET_NAME = MessagePack;
-			};
-			name = Debug;
-		};
-		OBJ_41 /* Release */ = {
-			isa = XCBuildConfiguration;
-			buildSettings = {
-				ENABLE_TESTABILITY = YES;
-				FRAMEWORK_SEARCH_PATHS = (
-					"$(inherited)",
-					"$(PLATFORM_DIR)/Developer/Library/Frameworks",
-				);
-				HEADER_SEARCH_PATHS = "$(inherited)";
-				INFOPLIST_FILE = MessagePack.xcodeproj/MessagePack_Info.plist;
-				LD_RUNPATH_SEARCH_PATHS = "$(TOOLCHAIN_DIR)/usr/lib/swift/macosx";
-				OTHER_LDFLAGS = "$(inherited)";
-				OTHER_SWIFT_FLAGS = "$(inherited)";
-				PRODUCT_BUNDLE_IDENTIFIER = MessagePack;
-				PRODUCT_MODULE_NAME = "$(TARGET_NAME:c99extidentifier)";
-				PRODUCT_NAME = "$(TARGET_NAME:c99extidentifier)";
-				SKIP_INSTALL = YES;
-				TARGET_NAME = MessagePack;
-			};
-			name = Release;
-		};
-		OBJ_52 /* Debug */ = {
-			isa = XCBuildConfiguration;
-			buildSettings = {
-				EMBEDDED_CONTENT_CONTAINS_SWIFT = YES;
-				FRAMEWORK_SEARCH_PATHS = (
-					"$(inherited)",
-					"$(PLATFORM_DIR)/Developer/Library/Frameworks",
-				);
-				HEADER_SEARCH_PATHS = "$(inherited)";
-				INFOPLIST_FILE = MessagePack.xcodeproj/MessagePackTests_Info.plist;
-				LD_RUNPATH_SEARCH_PATHS = "@loader_path/../Frameworks @loader_path/Frameworks";
-				OTHER_LDFLAGS = "$(inherited)";
-				OTHER_SWIFT_FLAGS = "$(inherited)";
-				TARGET_NAME = MessagePackTests;
-			};
-			name = Debug;
-		};
-		OBJ_53 /* Release */ = {
-			isa = XCBuildConfiguration;
-			buildSettings = {
-				EMBEDDED_CONTENT_CONTAINS_SWIFT = YES;
-				FRAMEWORK_SEARCH_PATHS = (
-					"$(inherited)",
-					"$(PLATFORM_DIR)/Developer/Library/Frameworks",
-				);
-				HEADER_SEARCH_PATHS = "$(inherited)";
-				INFOPLIST_FILE = MessagePack.xcodeproj/MessagePackTests_Info.plist;
-				LD_RUNPATH_SEARCH_PATHS = "@loader_path/../Frameworks @loader_path/Frameworks";
-				OTHER_LDFLAGS = "$(inherited)";
-				OTHER_SWIFT_FLAGS = "$(inherited)";
-				TARGET_NAME = MessagePackTests;
-=======
 		8253218F1EFFC9C500914B55 /* Debug */ = {
 			isa = XCBuildConfiguration;
 			buildSettings = {
@@ -1468,45 +1088,12 @@
 				PRODUCT_NAME = "$(TARGET_NAME)";
 				SDKROOT = macosx;
 				SWIFT_VERSION = 4.0;
->>>>>>> 27b35fd4
 			};
 			name = Release;
 		};
 /* End XCBuildConfiguration section */
 
 /* Begin XCConfigurationList section */
-<<<<<<< HEAD
-		OBJ_2 /* Build configuration list for PBXProject "MessagePack" */ = {
-			isa = XCConfigurationList;
-			buildConfigurations = (
-				OBJ_3 /* Debug */,
-				OBJ_4 /* Release */,
-			);
-			defaultConfigurationIsVisible = 0;
-			defaultConfigurationName = Debug;
-		};
-		OBJ_39 /* Build configuration list for PBXNativeTarget "MessagePack" */ = {
-			isa = XCConfigurationList;
-			buildConfigurations = (
-				OBJ_40 /* Debug */,
-				OBJ_41 /* Release */,
-			);
-			defaultConfigurationIsVisible = 0;
-			defaultConfigurationName = Debug;
-		};
-		OBJ_51 /* Build configuration list for PBXNativeTarget "MessagePackTests" */ = {
-			isa = XCConfigurationList;
-			buildConfigurations = (
-				OBJ_52 /* Debug */,
-				OBJ_53 /* Release */,
-			);
-			defaultConfigurationIsVisible = 0;
-			defaultConfigurationName = Debug;
-		};
-/* End XCConfigurationList section */
-	};
-	rootObject = OBJ_1 /* Project object */;
-=======
 		825321771EFFC9C400914B55 /* Build configuration list for PBXProject "MessagePack" */ = {
 			isa = XCConfigurationList;
 			buildConfigurations = (
@@ -1582,5 +1169,4 @@
 /* End XCConfigurationList section */
 	};
 	rootObject = 825321741EFFC9C400914B55 /* Project object */;
->>>>>>> 27b35fd4
 }