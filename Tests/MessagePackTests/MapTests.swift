--- conflicted
+++ resolved
@@ -25,28 +25,20 @@
 
     XCTAssertEqual(packed.subdata(in: 0 ..< prefix.count), prefix)
 
-<<<<<<< HEAD
-    var subdata = SubData(packed.subdata(in: prefix.count ..< packed.count))
-=======
-    var remainder = Subdata(data: packed, startIndex: prefix.count, endIndex: packed.count)
->>>>>>> 27b35fd4
+    var remainder = Subdata(packed) //, startIndex: prefix.count, endIndex: packed.count)
+    _ = remainder.popData(first: prefix.count)
     var keys = Set<Int>()
     do {
         for _ in 0 ..< count {
             let value: MessagePackValue
-<<<<<<< HEAD
-            (value, subdata) = try unpack(subdata)
-            let key = Int(value.integerValue!)
-=======
             (value, remainder) = try unpack(remainder)
             let key = Int(value.int64Value!)
->>>>>>> 27b35fd4
 
             XCTAssertFalse(keys.contains(key))
             keys.insert(key)
 
             let nilValue: MessagePackValue
-            (nilValue, subdata) = try unpack(subdata)
+            (nilValue, remainder) = try unpack(remainder)
             XCTAssertEqual(nilValue, MessagePackValue.nil)
         }
     } catch {
