--- conflicted
+++ resolved
@@ -7,13 +7,8 @@
 /// - parameter data: The input data to unpack.
 /// - parameter size: The size of the integer.
 ///
-<<<<<<< HEAD
 /// - returns: An integer representation of `size` bytes of data.
 func unpackInteger(_ data: Subdata, count: Int) throws -> (value: UInt64, subdata: Subdata) {
-=======
-/// - returns: An integer representation of `size` bytes of data and the not-unpacked remaining data.
-func unpackInteger(_ data: Subdata, count: Int) throws -> (value: UInt64, remainder: Subdata) {
->>>>>>> 27b35fd4
     guard count > 0 else {
         throw MessagePackError.invalidArgument
     }
@@ -28,11 +23,7 @@
         value = value << 8 | UInt64(byte)
     }
 
-<<<<<<< HEAD
   return (value, data)
-=======
-    return (value, data[count ..< data.count])
->>>>>>> 27b35fd4
 }
 
 /// Joins bytes to form a string.
@@ -40,13 +31,8 @@
 /// - parameter data: The input data to unpack.
 /// - parameter length: The length of the string.
 ///
-<<<<<<< HEAD
 /// - returns: A string representation of `size` bytes of data.
 func unpackString(_ data: Subdata, count: Int) throws -> (value: String, subdata: Subdata) {
-=======
-/// - returns: A string representation of `size` bytes of data and the not-unpacked remaining data.
-func unpackString(_ data: Subdata, count: Int) throws -> (value: String, remainder: Subdata) {
->>>>>>> 27b35fd4
     guard count > 0 else {
         return ("", data)
     }
@@ -55,7 +41,6 @@
         throw MessagePackError.insufficientData
     }
 
-<<<<<<< HEAD
 
     let subdata = data.popData(first: count)
     guard let result = String(data: subdata, encoding: .utf8) else {
@@ -63,14 +48,6 @@
     }
 
   return (result, data)
-=======
-    let subdata = data[0 ..< count]
-    guard let result = String(data: subdata.data, encoding: .utf8) else {
-        throw MessagePackError.invalidData
-    }
-
-    return (result, data[count ..< data.count])
->>>>>>> 27b35fd4
 }
 
 /// Joins bytes to form a data object.
@@ -78,7 +55,6 @@
 /// - parameter data: The input data to unpack.
 /// - parameter length: The length of the data.
 ///
-<<<<<<< HEAD
 /// - returns: A subsection of data representing `size` bytes.
 func unpackData(_ data: Subdata, count: Int) throws -> (value: Data, subdata: Subdata) {
     guard count > 0 else {
@@ -90,33 +66,16 @@
     }
   let subData = data.popData(first: count)
   return (subData, data)
-=======
-/// - returns: A subsection of data representing `size` bytes and the not-unpacked remaining data.
-func unpackData(_ data: Subdata, count: Int) throws -> (value: Subdata, remainder: Subdata) {
-    guard data.count >= count else {
-        throw MessagePackError.insufficientData
-    }
-
-    return (data[0 ..< count], data[count ..< data.count])
->>>>>>> 27b35fd4
 }
 
 /// Joins bytes to form an array of `MessagePackValue` values.
 ///
 /// - parameter data: The input data to unpack.
 /// - parameter count: The number of elements to unpack.
-/// - parameter compatibility: When true, unpacks strings as binary data.
-///
-<<<<<<< HEAD
+///
 /// - returns: An array of `count` elements.
 func unpackArray(_ data: Subdata, count: Int, compatibility: Bool) throws -> (value: [MessagePackValue], subdata: Subdata) {
   var values = [MessagePackValue]()
-=======
-/// - returns: An array of `count` elements and the not-unpacked remaining data.
-func unpackArray(_ data: Subdata, count: Int, compatibility: Bool) throws -> (value: [MessagePackValue], remainder: Subdata) {
-    var values = [MessagePackValue]()
-    var remainder = data
->>>>>>> 27b35fd4
     var newValue: MessagePackValue
   var subdata:Subdata = data
     for _ in 0 ..< count {
@@ -131,15 +90,9 @@
 ///
 /// - parameter data: The input data to unpack.
 /// - parameter count: The number of elements to unpack.
-/// - parameter compatibility: When true, unpacks strings as binary data.
-///
-<<<<<<< HEAD
+///
 /// - returns: An dictionary of `count` entries.
 func unpackMap(_ data: Subdata, count: Int, compatibility: Bool) throws -> (value: [MessagePackValue: MessagePackValue], subdata: Subdata) {
-=======
-/// - returns: An dictionary of `count` entries and the not-unpacked remaining data.
-func unpackMap(_ data: Subdata, count: Int, compatibility: Bool) throws -> (value: [MessagePackValue: MessagePackValue], remainder: Subdata) {
->>>>>>> 27b35fd4
     var dict = [MessagePackValue: MessagePackValue](minimumCapacity: count)
     var lastKey: MessagePackValue? = nil
 
@@ -159,9 +112,7 @@
 /// Unpacks data into a MessagePackValue and returns the remaining data.
 ///
 /// - parameter data: The input data to unpack.
-/// - parameter compatibility: When true, unpacks strings as binary data.
-///
-<<<<<<< HEAD
+///
 /// - returns: A `MessagePackValue`.
 public func unpack(_ data: Data, compatibility: Bool = false) throws -> (value: MessagePackValue, subdata: Subdata) {
   let (value, subdata) = try unpack(Subdata(data), compatibility: compatibility)
@@ -171,20 +122,11 @@
 
 
 public func unpack(_ data: Subdata, compatibility: Bool = false) throws -> (value: MessagePackValue, subdata: Subdata) {
-=======
-/// - returns: A `MessagePackValue`and the not-unpacked remaining data.
-public func unpack(_ data: Subdata, compatibility: Bool = false) throws -> (value: MessagePackValue, remainder: Subdata) {
->>>>>>> 27b35fd4
     guard !data.isEmpty else {
         throw MessagePackError.insufficientData
     }
 
-<<<<<<< HEAD
   let value = data.popOne()
-=======
-    let value = data[0]
-    let data = data[1 ..< data.endIndex]
->>>>>>> 27b35fd4
 
     switch value {
 
@@ -208,13 +150,8 @@
     case 0xa0 ... 0xbf:
         let count = Int(value - 0xa0)
         if compatibility {
-<<<<<<< HEAD
             let (data, subdata) = try unpackData(data, count: count)
             return (.binary(data), subdata)
-=======
-            let (subdata, remainder) = try unpackData(data, count: count)
-            return (.binary(subdata.data), remainder)
->>>>>>> 27b35fd4
         } else {
             let (string, subdata) = try unpackString(data, count: count)
             return (.string(string), subdata)
@@ -235,15 +172,9 @@
     // bin 8, 16, 32
     case 0xc4 ... 0xc6:
         let intCount = 1 << Int(value - 0xc4)
-<<<<<<< HEAD
         let (dataCount, subdata1) = try unpackInteger(data, count: intCount)
         let (subdata, subdata2) = try unpackData(subdata1, count: Int(dataCount))
         return (.binary(subdata), subdata2)
-=======
-        let (dataCount, remainder1) = try unpackInteger(data, count: intCount)
-        let (subdata, remainder2) = try unpackData(remainder1, count: Int(dataCount))
-        return (.binary(subdata.data), remainder2)
->>>>>>> 27b35fd4
 
     // ext 8, 16, 32
     case 0xc7 ... 0xc9:
@@ -254,7 +185,6 @@
             throw MessagePackError.insufficientData
         }
 
-<<<<<<< HEAD
     let type = Int8(bitPattern: subdata1.popOne())
     let (data, subdata2) = try unpackData(subdata1, count: Int(dataCount))
         return (.extended(type, data), subdata2)
@@ -262,19 +192,8 @@
     // float 32
     case 0xca:
         let (intValue, subdata) = try unpackInteger(data, count: 4)
-        let float = Float(bitPattern: UInt32(truncatingBitPattern: intValue))
+      let float = Float(bitPattern: UInt32(intValue))
         return (.float(float), subdata)
-=======
-        let type = Int8(bitPattern: remainder1[0])
-        let (subdata, remainder2) = try unpackData(remainder1[1 ..< remainder1.count], count: Int(dataCount))
-        return (.extended(type, subdata.data), remainder2)
-
-    // float 32
-    case 0xca:
-        let (intValue, remainder) = try unpackInteger(data, count: 4)
-        let float = Float(bitPattern: UInt32(truncatingIfNeeded: intValue))
-        return (.float(float), remainder)
->>>>>>> 27b35fd4
 
     // float 64
     case 0xcb:
@@ -294,37 +213,20 @@
             throw MessagePackError.insufficientData
         }
 
-<<<<<<< HEAD
     let byte = Int8(bitPattern: data.popOne())
     return (.int(Int64(byte)), data)
 
     // int 16
     case 0xd1:
         let (bytes, subdata) = try unpackInteger(data, count: 2)
-        let integer = Int16(bitPattern: UInt16(truncatingBitPattern: bytes))
+      let integer = Int16(bitPattern: UInt16(bytes))
         return (.int(Int64(integer)), subdata)
 
     // int 32
     case 0xd2:
         let (bytes, subdata) = try unpackInteger(data, count: 4)
-        let integer = Int32(bitPattern: UInt32(truncatingBitPattern: bytes))
+      let integer = Int32(bitPattern: UInt32(bytes))
         return (.int(Int64(integer)), subdata)
-=======
-        let byte = Int8(bitPattern: data[0])
-        return (.int(Int64(byte)), data[1 ..< data.count])
-
-    // int 16
-    case 0xd1:
-        let (bytes, remainder) = try unpackInteger(data, count: 2)
-        let integer = Int16(bitPattern: UInt16(truncatingIfNeeded: bytes))
-        return (.int(Int64(integer)), remainder)
-
-    // int 32
-    case 0xd2:
-        let (bytes, remainder) = try unpackInteger(data, count: 4)
-        let integer = Int32(bitPattern: UInt32(truncatingIfNeeded: bytes))
-        return (.int(Int64(integer)), remainder)
->>>>>>> 27b35fd4
 
     // int 64
     case 0xd3:
@@ -340,28 +242,17 @@
             throw MessagePackError.insufficientData
         }
 
-<<<<<<< HEAD
     let type = Int8(bitPattern: data.popOne())
     let (bytes, subdata) = try unpackData(data, count: count)
         return (.extended(type, bytes), subdata)
-=======
-        let type = Int8(bitPattern: data[0])
-        let (subdata, remainder) = try unpackData(data[1 ..< data.count], count: count)
-        return (.extended(type, subdata.data), remainder)
->>>>>>> 27b35fd4
 
     // str 8, 16, 32
     case 0xd9 ... 0xdb:
         let countSize = 1 << Int(value - 0xd9)
         let (count, subdata1) = try unpackInteger(data, count: countSize)
         if compatibility {
-<<<<<<< HEAD
             let (data, subdata2) = try unpackData(subdata1, count: Int(count))
             return (.binary(data), subdata2)
-=======
-            let (subdata, remainder2) = try unpackData(remainder1, count: Int(count))
-            return (.binary(subdata.data), remainder2)
->>>>>>> 27b35fd4
         } else {
             let (string, subdata2) = try unpackString(subdata1, count: Int(count))
             return (.string(string), subdata2)
@@ -394,20 +285,9 @@
     }
 }
 
-/// Unpacks data into a MessagePackValue and returns the remaining data.
-///
-/// - parameter data: The input data to unpack.
-///
-/// - returns: A `MessagePackValue` and the not-unpacked remaining data.
-public func unpack(_ data: Data, compatibility: Bool = false) throws -> (value: MessagePackValue, remainder: Data) {
-    let (value, remainder) = try unpack(Subdata(data: data), compatibility: compatibility)
-    return (value, remainder.data)
-}
-
 /// Unpacks a data object into a `MessagePackValue`, ignoring excess data.
 ///
 /// - parameter data: The data to unpack.
-/// - parameter compatibility: When true, unpacks strings as binary data.
 ///
 /// - returns: The contained `MessagePackValue`.
 public func unpackFirst(_ data: Data, compatibility: Bool = false) throws -> MessagePackValue {
@@ -417,17 +297,12 @@
 /// Unpacks a data object into an array of `MessagePackValue` values.
 ///
 /// - parameter data: The data to unpack.
-/// - parameter compatibility: When true, unpacks strings as binary data.
 ///
 /// - returns: The contained `MessagePackValue` values.
 public func unpackAll(_ originalData: Data, compatibility: Bool = false) throws -> [MessagePackValue] {
     var values = [MessagePackValue]()
 
-<<<<<<< HEAD
     var data = Subdata(originalData)
-=======
-    var data = Subdata(data: data)
->>>>>>> 27b35fd4
     while !data.isEmpty {
         let value: MessagePackValue
         (value, data) = try unpack(data, compatibility: compatibility)
