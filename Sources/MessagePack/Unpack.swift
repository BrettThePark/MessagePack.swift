import Foundation

/// Joins bytes to form an integer.
///
/// - parameter data: The input data to unpack.
/// - parameter size: The size of the integer.
///
/// - returns: An integer representation of `size` bytes of data.
func unpackInteger(_ data: Data, count: Int) throws -> (value: UInt64, remainder: Data) {
    guard count > 0 else {
        throw MessagePackError.invalidArgument
    }

    guard data.count >= count else {
        throw MessagePackError.insufficientData
    }

    var value: UInt64 = 0
    for i in 0 ..< count {
        let byte = data[i]
        value = value << 8 | UInt64(byte)
    }

    return (value, data.subdata(in: count ..< data.count))
}

/// Joins bytes to form a string.
///
/// - parameter data: The input data to unpack.
/// - parameter length: The length of the string.
///
/// - returns: A string representation of `size` bytes of data.
func unpackString(_ data: Data, count: Int) throws -> (value: String, remainder: Data) {
    guard count > 0 else {
        return ("", data)
    }

    guard data.count >= count else {
        throw MessagePackError.insufficientData
    }


    let subdata = data.subdata(in: 0 ..< count)
    guard let result = String(data: subdata, encoding: .utf8) else {
        throw MessagePackError.invalidData
    }

    return (result, data.subdata(in: count ..< data.count))
}

/// Joins bytes to form a data object.
///
/// - parameter data: The input data to unpack.
/// - parameter length: The length of the data.
///
/// - returns: A subsection of data representing `size` bytes.
func unpackData(_ data: Data, count: Int) throws -> (value: Data, remainder: Data) {
    guard count > 0 else {
        throw MessagePackError.invalidArgument
    }

    guard data.count >= count else {
        throw MessagePackError.insufficientData
    }

    return (data.subdata(in: 0 ..< count), data.subdata(in: count ..< data.count))
}

/// Joins bytes to form an array of `MessagePackValue` values.
///
/// - parameter data: The input data to unpack.
/// - parameter count: The number of elements to unpack.
///
/// - returns: An array of `count` elements.
func unpackArray(_ data: Data, count: Int, compatibility: Bool) throws -> (value: [MessagePackValue], remainder: Data) {
<<<<<<< HEAD
    var values:[MessagePackValue] = []
    var newValue:MessagePackValue
    var remainder:Data = data
=======
    var values = [MessagePackValue]()
    var remainder = data
    var newValue: MessagePackValue

>>>>>>> 3bb75f81
    for _ in 0 ..< count {
        (newValue, remainder) = try unpack(remainder, compatibility: compatibility)
        values.append(newValue)
    }
<<<<<<< HEAD
=======

>>>>>>> 3bb75f81
    return (values, remainder)
}

/// Joins bytes to form a dictionary with `MessagePackValue` key/value entries.
///
/// - parameter data: The input data to unpack.
/// - parameter count: The number of elements to unpack.
///
/// - returns: An dictionary of `count` entries.
func unpackMap(_ data: Data, count: Int, compatibility: Bool) throws -> (value: [MessagePackValue: MessagePackValue], remainder: Data) {
    var dict = [MessagePackValue: MessagePackValue](minimumCapacity: count)
    var lastKey: MessagePackValue? = nil

    let (array, remainder) = try unpackArray(data, count: 2 * count, compatibility: compatibility)
    for item in array {
        if let key = lastKey {
            dict[key] = item
            lastKey = nil
        } else {
            lastKey = item
        }
    }

    return (dict, remainder)
}

/// Unpacks data into a MessagePackValue and returns the remaining data.
///
/// - parameter data: The input data to unpack.
///
/// - returns: A `MessagePackValue`.
public func unpack(_ data: Data, compatibility: Bool = false) throws -> (value: MessagePackValue, remainder: Data) {
    guard !data.isEmpty else {
        throw MessagePackError.insufficientData
    }

    let value = data.first!
<<<<<<< HEAD
    let data = data.subdata(in: 1..<data.endIndex)
=======
    let data = data.subdata(in: 1 ..< data.endIndex)
>>>>>>> 3bb75f81

    switch value {

    // positive fixint
    case 0x00 ... 0x7f:
        return (.uint(UInt64(value)), data)

    // fixmap
    case 0x80 ... 0x8f:
        let count = Int(value - 0x80)
        let (dict, remainder) = try unpackMap(data, count: count, compatibility: compatibility)
        return (.map(dict), remainder)

    // fixarray
    case 0x90 ... 0x9f:
        let count = Int(value - 0x90)
        let (array, remainder) = try unpackArray(data, count: count, compatibility: compatibility)
        return (.array(array), remainder)

    // fixstr
    case 0xa0 ... 0xbf:
        let count = Int(value - 0xa0)
        if compatibility {
            let (data, remainder) = try unpackData(data, count: count)
            return (.binary(data), remainder)
        } else {
            let (string, remainder) = try unpackString(data, count: count)
            return (.string(string), remainder)
        }

    // nil
    case 0xc0:
        return (.nil, data)

    // false
    case 0xc2:
        return (.bool(false), data)

    // true
    case 0xc3:
        return (.bool(true), data)

    // bin 8, 16, 32
    case 0xc4 ... 0xc6:
        let intCount = 1 << Int(value - 0xc4)
        let (dataCount, remainder1) = try unpackInteger(data, count: intCount)
        let (subdata, remainder2) = try unpackData(remainder1, count: Int(dataCount))
        return (.binary(subdata), remainder2)

    // ext 8, 16, 32
    case 0xc7 ... 0xc9:
        let intCount = 1 << Int(value - 0xc7)

        let (dataCount, remainder1) = try unpackInteger(data, count: intCount)
        guard !remainder1.isEmpty else {
            throw MessagePackError.insufficientData
        }

        let type = Int8(bitPattern: remainder1[0])
        let (data, remainder2) = try unpackData(remainder1.subdata(in: 1 ..< remainder1.count), count: Int(dataCount))
        return (.extended(type, data), remainder2)

    // float 32
    case 0xca:
        let (intValue, remainder) = try unpackInteger(data, count: 4)
        let float = Float(bitPattern: UInt32(truncatingBitPattern: intValue))
        return (.float(float), remainder)

    // float 64
    case 0xcb:
        let (intValue, remainder) = try unpackInteger(data, count: 8)
        let double = Double(bitPattern: intValue)
        return (.double(double), remainder)

    // uint 8, 16, 32, 64
    case 0xcc ... 0xcf:
        let count = 1 << (Int(value) - 0xcc)
        let (integer, remainder) = try unpackInteger(data, count: count)
        return (.uint(integer), remainder)

    // int 8
    case 0xd0:
        guard !data.isEmpty else {
            throw MessagePackError.insufficientData
        }

        let byte = Int8(bitPattern: data[0])
        return (.int(Int64(byte)), data.subdata(in: 1 ..< data.count))

    // int 16
    case 0xd1:
        let (bytes, remainder) = try unpackInteger(data, count: 2)
        let integer = Int16(bitPattern: UInt16(truncatingBitPattern: bytes))
        return (.int(Int64(integer)), remainder)

    // int 32
    case 0xd2:
        let (bytes, remainder) = try unpackInteger(data, count: 4)
        let integer = Int32(bitPattern: UInt32(truncatingBitPattern: bytes))
        return (.int(Int64(integer)), remainder)

    // int 64
    case 0xd3:
        let (bytes, remainder) = try unpackInteger(data, count: 8)
        let integer = Int64(bitPattern: bytes)
        return (.int(integer), remainder)

    // fixent 1, 2, 4, 8, 16
    case 0xd4 ... 0xd8:
        let count = 1 << Int(value - 0xd4)

        guard !data.isEmpty else {
            throw MessagePackError.insufficientData
        }

        let type = Int8(bitPattern: data[0])
        let (bytes, remainder) = try unpackData(data.subdata(in: 1 ..< data.count), count: count)
        return (.extended(type, bytes), remainder)

    // str 8, 16, 32
    case 0xd9 ... 0xdb:
        let countSize = 1 << Int(value - 0xd9)
        let (count, remainder1) = try unpackInteger(data, count: countSize)
        if compatibility {
            let (data, remainder2) = try unpackData(remainder1, count: Int(count))
            return (.binary(data), remainder2)
        } else {
            let (string, remainder2) = try unpackString(remainder1, count: Int(count))
            return (.string(string), remainder2)
        }

    // array 16, 32
    case 0xdc ... 0xdd:
        let countSize = 1 << Int(value - 0xdb)
        let (count, remainder1) = try unpackInteger(data, count: countSize)
        let (array, remainder2) = try unpackArray(remainder1, count: Int(count), compatibility: compatibility)
        return (.array(array), remainder2)

    // map 16, 32
    case 0xde ... 0xdf:
        let countSize = 1 << Int(value - 0xdd)
        let (count, remainder1) = try unpackInteger(data, count: countSize)
        let (dict, remainder2) = try unpackMap(remainder1, count: Int(count), compatibility: compatibility)
        return (.map(dict), remainder2)

    // negative fixint
    case 0xe0 ..< 0xff:
        return (.int(Int64(value) - 0x100), data)

    // negative fixint (workaround for rdar://19779978)
    case 0xff:
        return (.int(Int64(value) - 0x100), data)

    default:
        throw MessagePackError.invalidData
    }
}

/// Unpacks a data object into a `MessagePackValue`, ignoring excess data.
///
/// - parameter data: The data to unpack.
///
/// - returns: The contained `MessagePackValue`.
public func unpackFirst(_ data: Data, compatibility: Bool = false) throws -> MessagePackValue {
    return try unpack(data, compatibility: compatibility).value
}

/// Unpacks a data object into an array of `MessagePackValue` values.
///
/// - parameter data: The data to unpack.
///
/// - returns: The contained `MessagePackValue` values.
public func unpackAll(_ data: Data, compatibility: Bool = false) throws -> [MessagePackValue] {
    var values = [MessagePackValue]()

    var data = data
    while !data.isEmpty {
        let value: MessagePackValue
        (value, data) = try unpack(data, compatibility: compatibility)
        values.append(value)
    }

    return values
}<|MERGE_RESOLUTION|>--- conflicted
+++ resolved
@@ -73,24 +73,15 @@
 ///
 /// - returns: An array of `count` elements.
 func unpackArray(_ data: Data, count: Int, compatibility: Bool) throws -> (value: [MessagePackValue], remainder: Data) {
-<<<<<<< HEAD
-    var values:[MessagePackValue] = []
-    var newValue:MessagePackValue
-    var remainder:Data = data
-=======
     var values = [MessagePackValue]()
     var remainder = data
     var newValue: MessagePackValue
 
->>>>>>> 3bb75f81
     for _ in 0 ..< count {
         (newValue, remainder) = try unpack(remainder, compatibility: compatibility)
         values.append(newValue)
     }
-<<<<<<< HEAD
-=======
-
->>>>>>> 3bb75f81
+
     return (values, remainder)
 }
 
@@ -128,11 +119,7 @@
     }
 
     let value = data.first!
-<<<<<<< HEAD
-    let data = data.subdata(in: 1..<data.endIndex)
-=======
     let data = data.subdata(in: 1 ..< data.endIndex)
->>>>>>> 3bb75f81
 
     switch value {
 
